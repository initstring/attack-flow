--- conflicted
+++ resolved
@@ -50,20 +50,11 @@
     }
 }
 
-<<<<<<< HEAD
-strong {
-    /*
-    Remove me during merge conflict -- MEH
-    background-color: var(--me-core-yellow);
-    padding: 5px;
-    */
-=======
 em.newsgroup {
     background-color: var(--me-core-yellow);
     padding: 5px;
     font-style: normal;
     font-weight: 700;
->>>>>>> df514067
 }
 
 /* Anchor styles */
