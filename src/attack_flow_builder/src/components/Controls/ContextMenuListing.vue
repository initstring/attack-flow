--- conflicted
+++ resolved
@@ -1,21 +1,12 @@
 <template>
   <div class="context-menu-listing-control" :style="offset" @contextmenu.prevent="">
-<<<<<<< HEAD
-    <input type="file" ref="file" style="display:none" accept=".afb" @change="readFile">
-=======
->>>>>>> 24cc24ef
     <!-- Menu Sections -->
     <div class="section" v-for="(section, i) of sections" :key="section.id">
       <!-- Menu Section -->
       <template v-for="item of section.items" :key="item.text">
         <!-- Submenu Item -->
-<<<<<<< HEAD
-        <li
-          v-if="item.action === MenuAction.OpenSubmenu"
-=======
         <li 
           v-if="item.type === MenuType.Submenu"
->>>>>>> 24cc24ef
           :class="{ disabled: item.disabled }"
           @mouseenter="submenuEnter(item)"
           @mouseleave="submenuLeave"
@@ -61,14 +52,6 @@
 
 export default defineComponent({
   name: 'ContextMenuListing',
-<<<<<<< HEAD
-  setup() {
-    return {
-      file: ref(null) as Ref<HTMLElement | null>
-    }
-  },
-=======
->>>>>>> 24cc24ef
   props: {
     sections: {
       type: Array as PropType<ContextMenuSection[]>,
@@ -84,7 +67,7 @@
       xOffset: 0,
       yOffset: 0,
       leaveTimeout: 500,
-      leaveTimeoutId: setTimeout(() => false, 0),
+      leaveTimeoutId: 0,
       focusedSubMenu: null as string | null,
       MenuType
     }
@@ -105,7 +88,7 @@
 
   },
   methods: {
-
+    
     /**
      * Submenu mouse enter behavior.
      * @param item
@@ -244,7 +227,7 @@
   cursor: unset;
 }
 
-.text,
+.text, 
 .shortcut,
 .more-arrow {
   display: flex;
