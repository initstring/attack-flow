--- conflicted
+++ resolved
@@ -3,18 +3,9 @@
 import * as Page from "@/store/Commands/PageCommands";
 import { Module } from "vuex";
 import { ContextMenuStore, ModuleStore } from "../StoreTypes";
-<<<<<<< HEAD
-import {
-    ContextMenu,
-    ContextMenuSection,
-    MenuAction
-} from "@/assets/scripts/ContextMenuTypes";
-import { MenuCollection } from "@/assets/scripts/BlockDiagram";
-=======
 import { ContextMenu, ContextMenuSection, ContextMenuSubmenu, MenuType } from "@/assets/scripts/ContextMenuTypes";
 import { Namespace, titleCase } from "@/assets/scripts/BlockDiagram";
 import { SpawnObject } from "@/store/Commands/PageCommands";
->>>>>>> 24cc24ef
 
 export default {
     namespaced: true,
@@ -373,52 +364,6 @@
          *  The create menu section.
          */
         createMenu(_s, _g, rootState): ContextMenuSection {
-<<<<<<< HEAD
-            // Compile templates
-            let { document } = rootState.ActiveDocumentStore;
-            // Compile blocks
-            let afBlocks: ContextMenu[] = [];
-            let sdoBlocks: ContextMenu[] = [];
-            let scoBlocks: ContextMenu[] = [];
-            for(let t of document.factory.getBlockTemplates()) {
-                switch (t.collection) {
-                    case MenuCollection.AttackFlow:
-                        afBlocks.push({
-                            id: "create_object",
-                            text: t.name,
-                            action: MenuAction.RunTask,
-                            data: { template: t.id }
-                        })
-                        break;
-                    case MenuCollection.StixObject:
-                        sdoBlocks.push({
-                            id: "create_object",
-                            text: t.name,
-                            action: MenuAction.RunTask,
-                            data: { template: t.id }
-                        })
-                        break;
-                    case MenuCollection.StixObservable:
-                        scoBlocks.push({
-                            id: "create_object",
-                            text: t.name,
-                            action: MenuAction.RunTask,
-                            data: { template: t.id }
-                        })
-                        break;
-                    }
-            }
-            // Compile lines
-            let lines: ContextMenu[] = [];
-            for(let t of document.factory.getLineTemplates()) {
-                lines.push({
-                    id: "create_object",
-                    text: t.name,
-                    action: MenuAction.RunTask,
-                    data: { template: t.id }
-                })
-            }
-=======
             let ctx = rootState.ApplicationStore;
             let page = ctx.activePage.page;
             
@@ -428,53 +373,14 @@
                 "@", root, (id) => new Page.SpawnObject(ctx, page, id)
             );
             
->>>>>>> 24cc24ef
             // Return menu
             return {
                 id: "create_options",
                 items: [
                     {
-<<<<<<< HEAD
-                        id: "create_af_menu",
-                        text: "Create Flow Object",
-                        action: MenuAction.OpenSubmenu,
-                        sections: [
-                            {
-                                id: "af_block_objects",
-                                items: afBlocks,
-                            },
-                            {
-                                id: "line_objects",
-                                items: lines,
-                            }
-                        ]
-                    },
-                    {
-                        id: "create_sdo_menu",
-                        text: "Create STIX Object",
-                        action: MenuAction.OpenSubmenu,
-                        sections: [
-                            {
-                                id: "stix_block_objects",
-                                items: sdoBlocks,
-                            }
-                        ]
-                    },
-                    {
-                        id: "create_sco_menu",
-                        text: "Create STIX Observable",
-                        action: MenuAction.OpenSubmenu,
-                        sections: [
-                            {
-                                id: "stix_block_objects",
-                                items: scoBlocks,
-                            }
-                        ]
-=======
                         text: "Create",
                         type: MenuType.Submenu,
                         sections: menu.sections
->>>>>>> 24cc24ef
                     }
                 ]
             };
