--- conflicted
+++ resolved
@@ -24,13 +24,9 @@
         publisher: Publisher,
         processor: Processor,
         activePage: PageEditor.createDummy(),
-<<<<<<< HEAD
         finder: new Finder(),
-        recoveryBank: new PageRecoveryBank()
-=======
         recoveryBank: new PageRecoveryBank(),
         splashIsVisible: false,
->>>>>>> aee44e90
     },
     getters: {
 
@@ -137,7 +133,6 @@
         },
 
         /**
-<<<<<<< HEAD
          * Indicates whether the find dialog is visible.
          * @param state
          *  The Vuex state.
@@ -168,8 +163,9 @@
          */
         currentFindResult(state): FindResult | null {
             return state.finder.getCurrentResult();
-        }
-=======
+        },
+      
+        /*
          * Indicates whether the splash menu is visible.
          * @param state
          *  The Vuex state.
@@ -178,8 +174,7 @@
          */
         isShowingSplash(state): boolean {
             return state.splashIsVisible;
-        },
->>>>>>> aee44e90
+        }
 
     },
     mutations: {
