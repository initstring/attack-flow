--- conflicted
+++ resolved
@@ -1,38 +1,4 @@
 import { DiagramPublisher } from "./scripts/DiagramPublisher/DiagramPublisher";
-<<<<<<< HEAD
-import { DiagramObjectModel, GraphObjectExport, ListProperty, SemanticAnalyzer } from "./scripts/BlockDiagram";
-
-const AttackFlowExtensionId = "fb9c968a-745b-4ade-9b25-c324172197f4";
-const AttackFlowSchemaUrl = "https://center-for-threat-informed-defense.github.io/attack-flow/stix/attack-flow-schema-2.0.0.json";
-const AttackFlowSchemaVersion = "2.0.0";
-const AttackFlowExtensionCreatedDate = "2022-08-02T19:34:35.143Z";
-const AttackFlowExtensionModifiedDate = AttackFlowExtensionCreatedDate;
-const AttackFlowDocsExternalReference = {
-    "source_name": "Documentation",
-    "description": "Documentation for Attack Flow",
-    "url": "https://center-for-threat-informed-defense.github.io/attack-flow"
-};
-const AttackFlowGitHubExternalReference = {
-    "source_name": "GitHub",
-    "description": "Source code repository for Attack Flow",
-    "url": "https://github.com/center-for-threat-informed-defense/attack-flow"
-};
-const AttackFlowExtensionCreatorName = "MITRE Engenuity Center for Threat-Informed Defense";
-const AttackFlowSdos = new Set<string>([
-    "attack-flow",
-    "attack-action",
-    "attack-asset",
-    "attack-condition",
-    "attack-operator"
-]);
-const AttackFlowTemplates: Map<string, string> = new Map([
-    ["action", "attack-action"],
-    ["asset", "attack-asset"],
-    ["condition", "attack-condition"],
-    ["or", "attack-operator"],
-    ["and", "attack-operator"],
-]);
-=======
 import { DiagramObjectModel, DictionaryProperty, GraphObjectExport, ListProperty, Property, PropertyType, SemanticAnalyzer } from "./scripts/BlockDiagram";
 
 const AttackFlowExtensionId 
@@ -75,7 +41,6 @@
         ["or", "attack-operator"],
         ["and", "attack-operator"],
     ]);
->>>>>>> 24cc24ef
 
 class AttackFlowPublisher extends DiagramPublisher {
 
@@ -86,11 +51,7 @@
      * @returns
      *  The published diagram in text form.
      */
-<<<<<<< HEAD
-    public override publish(diagram: DiagramObjectModel): string {
-=======
      public override publish(diagram: DiagramObjectModel): string {
->>>>>>> 24cc24ef
         const graph = SemanticAnalyzer.toGraph(diagram);
         const stixBundle = this.createStixBundle();
         // Map STIX id -> STIX node.
@@ -178,37 +139,6 @@
         } else if (node.template.id === "and") {
             obj.operator = "AND";
         }
-<<<<<<< HEAD
-        for (const [key, value] of node.data.properties) {
-            if (!node.template.properties) {
-                throw new Error("Cannot publish object with undefined template properties.");
-            }
-            if (typeof value === "string" && value.trim() !== "") {
-                obj[key] = value;
-            }
-            //TODO add support for arrays? do we have arrays??
-            //TODO add support for other types? check the toRawValue() methods
-        }
-        return obj;
-    }
-
-    /**
-     * Process a node in the Attack Flow and exportable STIX objects.
-     *
-     * @remarks
-     * While processing each node, we also process the in edges and out edges of that
-     * node. Some edges may be represented as embedded refs in the node's SDO, and
-     * others may be represented as separate relationship objects (i.e. SROs), therefore
-     * this method can return multiple objects.
-     *
-     * @param node - A STIX node (SDO or SCO)
-     * @param children - An array of child nodes (SDOs and SCOs)
-     * @returns - an array of objects 0 or more SROs
-     */
-    protected handleChildren(node: any, children: Array<any>): Array<any> {
-        const newSros: Array<any> = [];
-
-=======
         // Merge properties into stix obj
         this.mergeDictionaryProperty(obj, node.data);
         return obj;
@@ -278,7 +208,6 @@
     protected handleChildren(node: any, children: Array<any>): Array<any> {
         const newSros: Array<any> = [];
 
->>>>>>> 24cc24ef
         // Examine edges and either set embedded refs or create SROs.
         for (const child of children) {
             let newSro: any = null;
@@ -478,17 +407,10 @@
      * A generic helper for creating a SDO initialized with a few required fields.
      */
     protected createStixObj(template: string, id: string | null = null): any {
-<<<<<<< HEAD
-        const type = AttackFlowTemplates.get(template) ?? template;
-        const stixId = id ?? crypto.randomUUID();
-        const now = (new Date()).toISOString();
-        const sdo: any = {
-=======
         let type = AttackFlowTemplates.get(template) ?? template;
         let stixId = id ?? crypto.randomUUID();
         let now = (new Date()).toISOString();
         let sdo: any = {
->>>>>>> 24cc24ef
             type: type,
             id: `${type}--${stixId}`,
             spec_version: "2.1",
@@ -498,11 +420,7 @@
 
         // Declare extension on Attack Flow SDOs.
         if (AttackFlowSdos.has(type)) {
-<<<<<<< HEAD
-            const extDef: any = {};
-=======
             let extDef: any = {};
->>>>>>> 24cc24ef
             extDef[`extension-definition--${AttackFlowExtensionId}`] = {
                 extension_type: "new-sdo",
             };
@@ -558,6 +476,7 @@
         }
         return new Array<string>(...roots);
     }
+    
 }
 
 export default AttackFlowPublisher;