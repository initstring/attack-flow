--- conflicted
+++ resolved
@@ -154,8 +154,7 @@
         }
         // Validate links
         switch(node.template.id) {
-<<<<<<< HEAD
-            case "artifact":
+            case "artifact": {
                 const payloadBin = node.props.value.get("payload_bin");
                 const url = node.props.value.get("url");
                 const hashes = node.props.value.get("hashes");
@@ -186,6 +185,11 @@
                     this.addError(id, "Artifact URL must also have a Hash.");
                 }
 
+                // Check hashes
+                if(hashes?.isDefined()) {
+                    this.validateHash(id, hashes as ListProperty);
+                }
+
                 // Validate encryption and decryption algorithms
                 if(encryptionAlg?.isDefined()) {
                     if(encryptionAlg.toRawValue()?.toString() == "mime-type-indicated" && !mimeType?.isDefined()) {
@@ -195,21 +199,13 @@
                     this.addError(id, "An Artifact with a Decryption Key must also have an Encryption Algorithm.");
                 }
                 break;
-=======
-            case "artifact": {
-                const hashes = node.props.value.get("hashes");
-                if(hashes?.isDefined()) {
-                    this.validateHash(id, hashes as ListProperty);
-                }
-                break;
-            }
->>>>>>> b0be7f41
+            }
             case "email_address": // Additional validation for email addresses
                 if (!AttackFlowValidator.Emailregex.test(String(node.props.value.get("value")))) {
                     this.addError(id, "Invalid email address.")
                 }
                 break;
-            case "file":
+            case "file": {
                 const hashes = node.props.value.get("hashes");
                 const name = node.props.value.get("name");
                 if(!hashes?.isDefined() && !name?.isDefined()) {
@@ -219,6 +215,7 @@
                     this.validateHash(id, hashes as ListProperty);
                 }
                 break;
+            }
             case "grouping":
                 if(node.next.length === 0) {
                     this.addError(id, "A Grouping must point to at least one object.");
