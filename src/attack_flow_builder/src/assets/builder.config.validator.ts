--- conflicted
+++ resolved
@@ -1,17 +1,4 @@
 import { DiagramValidator } from "./scripts/DiagramValidator/DiagramValidator";
-<<<<<<< HEAD
-import { DiagramObjectModel, GraphObjectExport, SemanticAnalyzer } from "./scripts/BlockDiagram";
-import {
-    PropertyType,
-    RestrictedPropertyDescriptor,
-    StringPropertyDescriptor,
-    NumberPropertyDescriptor,
-    DatePropertyDescriptor,
-    DropdownPropertyDescriptor,
-    ListPropertyDescriptor,
-    DictionaryPropertyDescriptor
-} from "./scripts/BlockDiagram/Property/PropertyDescriptorTypes";
-=======
 import { 
     DiagramObjectModel, 
     DictionaryProperty, 
@@ -21,7 +8,6 @@
     PropertyType, 
     SemanticAnalyzer 
 } from "./scripts/BlockDiagram";
->>>>>>> 24cc24ef
 
 class AttackFlowValidator extends DiagramValidator {
 
@@ -43,10 +29,7 @@
         for (let edge of graph.edges) {
             this.checkEdge(edge);
         }
-<<<<<<< HEAD
-=======
 
->>>>>>> 24cc24ef
     }
 
     /**
@@ -56,11 +39,7 @@
      */
     protected checkEdge(edge: GraphObjectExport) {
         if (edge.prev.length === 0 || edge.next.length === 0) {
-<<<<<<< HEAD
-            this.addError(edge, "This edge must be connected on both ends.");
-=======
             this.addWarning(edge, "Edges should be connected on both ends.");
->>>>>>> 24cc24ef
         }
     }
 
@@ -70,17 +49,9 @@
      * @param node
      */
     protected checkNode(node: GraphObjectExport) {
-<<<<<<< HEAD
-        const propertyDefs = node.template.properties;
-
-        for (const [key, value] of node.data.properties) {
-            if (node.template.properties) {
-                this.checkProperty(node, key, value, node.template.properties[key])
-=======
         for (const [key, value] of node.data.value) {
             if (node.template.properties) {
                 this.checkProperty(node, key, value)
->>>>>>> 24cc24ef
             }
         }
     }
@@ -93,106 +64,6 @@
      * @param value - The property value
      * @param prop - The property descriptor
      */
-<<<<<<< HEAD
-    protected checkProperty(node: GraphObjectExport, name: string, value: number|string|Date, prop: RestrictedPropertyDescriptor) {
-        switch (prop.type) {
-            case PropertyType.Int:
-                this.checkIntProperty(node, name, value as number, prop as NumberPropertyDescriptor);
-                break;
-            case PropertyType.Float:
-                this.checkFloatProperty(node, name, value as number, prop as NumberPropertyDescriptor);
-                break;
-            case PropertyType.String:
-                this.checkStringProperty(node, name, value as string, prop as StringPropertyDescriptor);
-                break;
-            case PropertyType.Date:
-                this.checkDateProperty(node, name, value as Date, prop as DatePropertyDescriptor);
-                break;
-            case PropertyType.Dropdown:
-                this.checkDropdownProperty(node, name, value as number, prop as DropdownPropertyDescriptor);
-                break;
-            // TODO implement these types:
-            // case PropertyType.List:
-            //     this.checkListProperty(node, name, values, prop as ListPropertyDescriptor);
-            //     break;
-            // case PropertyType.Dictionary:
-            //     this.checkDictionaryProperty(node, name, values, prop as DictionaryPropertyDescriptor);
-            //     break;
-        }
-    }
-
-    /**
-     * Check a value against a property descriptor.
-     *
-     * @param node - The node associated with this value
-     * @param name - The property name
-     * @param value - The property value
-     * @param prop - The property descriptor
-     */
-    protected checkIntProperty(node: GraphObjectExport, name: string, value: number, prop: NumberPropertyDescriptor) {
-        if (prop.is_required && value === null) {
-            this.addError(node, `Missing required field: ${name}`);
-        }
-    }
-
-    /**
-     * Check a value against a property descriptor.
-     *
-     * @param node - The node associated with this value
-     * @param name - The property name
-     * @param value - The property value
-     * @param prop - The property descriptor
-     */
-    protected checkFloatProperty(node: GraphObjectExport, name: string, value: number, prop: NumberPropertyDescriptor) {
-        if (prop.is_required && value === null) {
-            this.addError(node, `Missing required field: ${name}`);
-        }
-    }
-
-    /**
-     * Check a value against a property descriptor.
-     *
-     * @param node - The node associated with this value
-     * @param name - The property name
-     * @param value - The property value
-     * @param prop - The property descriptor
-     */
-    protected checkStringProperty(node: GraphObjectExport, name: string, value: string, prop: StringPropertyDescriptor) {
-        if (prop.is_required && (value === null || value.trim().length == 0)) {
-            this.addError(node, `Missing required field: ${name}`);
-        }
-    }
-
-    /**
-     * Check a value against a property descriptor.
-     *
-     * @param node - The node associated with this value
-     * @param name - The property name
-     * @param value - The property value
-     * @param prop - The property descriptor
-     */
-    protected checkDateProperty(node: GraphObjectExport, name: string, value: Date,
-        prop: DatePropertyDescriptor) {
-        if (prop.is_required && value === null) {
-            this.addError(node, `Missing required field: ${name}`);
-        }
-    }
-
-    /**
-     * Check a value against a property descriptor.
-     *
-     * @param node - The node associated with this value
-     * @param name - The property name
-     * @param value - The property value
-     * @param prop - The property descriptor
-     */
-    protected checkDropdownProperty(node: GraphObjectExport, name: string, value: number,
-        prop: DropdownPropertyDescriptor) {
-        if (prop.is_required && value === null) {
-            this.addError(node, `Missing required field: ${name}`);
-        }
-    }
-=======
     protected checkProperty(node: GraphObjectExport, name: string, value: Property) {
         switch (value.type) {
             case PropertyType.Int:
@@ -223,7 +94,6 @@
         }
     }
 
->>>>>>> 24cc24ef
 }
 
 export default AttackFlowValidator;