import { DiagramValidator } from "./scripts/DiagramValidator/DiagramValidator";
import {
    DiagramObjectModel,
    DictionaryProperty,
    GraphExport,
    GraphObjectExport,
    ListProperty,
    Property,
    PropertyType,
    RawEntries,
    SemanticAnalyzer
} from "./scripts/BlockDiagram";

class AttackFlowValidator extends DiagramValidator {
    
    static WindowsRegistryregex = /^(Computer\\)?((HKEY_LOCAL_MACHINE)|(HKEY_CURRENT_CONFIG)|(HKEY_CLASSES_ROOT)|(HKEY_CURRENT_USER)|(HKEY_YSERS))\\(.*)[^\\]/
    static IPv4regex = /^(([0-9]|[1-9][0-9]|1[0-9]{2}|2[0-4][0-9]|25[0-5])\.){3}([0-9]|[1-9][0-9]|1[0-9]{2}|2[0-4][0-9]|25[0-5])(\/(3[0-2]|[1-2][0-9]|[0-9]))?$/;
    static IPv6regex = /^((([0-9a-f]{1,4}:){7}([0-9a-f]{1,4}|:))|(([0-9a-f]{1,4}:){6}(:[0-9a-f]{1,4}|((25[0-5]|2[0-4]d|1dd|[1-9]?d)(.(25[0-5]|2[0-4]d|1dd|[1-9]?d)){3})|:))|(([0-9a-f]{1,4}:){5}(((:[0-9a-f]{1,4}){1,2})|:((25[0-5]|2[0-4]d|1dd|[1-9]?d)(.(25[0-5]|2[0-4]d|1dd|[1-9]?d)){3})|:))|(([0-9a-f]{1,4}:){4}(((:[0-9a-f]{1,4}){1,3})|((:[0-9a-f]{1,4})?:((25[0-5]|2[0-4]d|1dd|[1-9]?d)(.(25[0-5]|2[0-4]d|1dd|[1-9]?d)){3}))|:))|(([0-9a-f]{1,4}:){3}(((:[0-9a-f]{1,4}){1,4})|((:[0-9a-f]{1,4}){0,2}:((25[0-5]|2[0-4]d|1dd|[1-9]?d)(.(25[0-5]|2[0-4]d|1dd|[1-9]?d)){3}))|:))|(([0-9a-f]{1,4}:){2}(((:[0-9a-f]{1,4}){1,5})|((:[0-9a-f]{1,4}){0,3}:((25[0-5]|2[0-4]d|1dd|[1-9]?d)(.(25[0-5]|2[0-4]d|1dd|[1-9]?d)){3}))|:))|(([0-9a-f]{1,4}:){1}(((:[0-9a-f]{1,4}){1,6})|((:[0-9a-f]{1,4}){0,4}:((25[0-5]|2[0-4]d|1dd|[1-9]?d)(.(25[0-5]|2[0-4]d|1dd|[1-9]?d)){3}))|:))|(:(((:[0-9a-f]{1,4}){1,7})|((:[0-9a-f]{1,4}){0,5}:((25[0-5]|2[0-4]d|1dd|[1-9]?d)(.(25[0-5]|2[0-4]d|1dd|[1-9]?d)){3}))|:)))(%.+)?(\/(12[0-8]|1[0-1][0-9]|[1-9][0-9]|[0-9]))?$/i;
    static MACregex = /^([0-9a-f]{2}[:]){5}([0-9a-f]{2})$/i;
    static Emailregex = /^(([^<>()\[\]\\.,;:\s@"]+(\.[^<>()\[\]\\.,;:\s@"]+)*)|(".+"))@((\[[0-9]{1,3}\.[0-9]{1,3}\.[0-9]{1,3}\.[0-9]{1,3}])|(([a-zA-Z\-0-9]+\.)+[a-zA-Z]{2,}))$/;
    static stixObservables = new Set<string>(["artifact", "directory", "file", "mutex", "process", "software", "user_account", "windows_registry_key", "x509_certificate", "autonomous_system", "domain_name", "email_address", "email_message", "ipv4_addr", "ipv6_addr", "mac_addr", "network_traffic", "url"]);


    protected graph?: GraphExport;

    static STIXregex = /^(?:[a-z][a-z0-9-]+[a-z0-9]--[0-9a-f]{8}-[0-9a-f]{4}-[1-5][0-9a-f]{3}-[89ab][0-9a-f]{3}-[0-9a-f]{12}|null)$/i

    /**
     * Validates a diagram.
     * @param diagram
     *  The diagram to validate.
     */
    protected override validate(diagram: DiagramObjectModel): void {
        this.graph = SemanticAnalyzer.toGraph(diagram);
        // Validate nodes
        let actionNodeCount = 0;
        let flowId;
        for (let [id, node] of this.graph.nodes) {
            if (node.template.id === "flow") {
                flowId = id;
            }
            if (node.template.id === "action") {
                actionNodeCount++;
            }
            this.validateNode(id, node);
        }

        // The flow requires at least one start_ref, which means it must have at least one action node.
        if (flowId && actionNodeCount === 0) {
            this.addError(flowId, "The flow must have at least one action in it.");
        }

        // Validate edges
        for (let [id, edge] of this.graph.edges) {
            this.validateEdge(id, edge);
        }
    }

    /**
     * Get a node from the graph.
     * @param id
     *  Node identifier.
     * @returns a node
     */
    protected getNode(id: string): GraphObjectExport {
        if (this.graph) {
            const node = this.graph.nodes.get(id);
            if (node) {
                return node;
            } else {
                throw new Error(`Node id=${id} not found in graph.`);
            }
        } else {
            throw new Error("Cannot call getNode() before validate()");
        }
    }

    /**
     * Enumerate inbound nodes for a given node ID.
     * @param id
     *  Node identifier.
     * @returns a generator
     */
    protected* getInboundNodes(id: string): Generator<[string, GraphObjectExport]> {
        const node = this.getNode(id);
        for (const edgeId of node.prev) {
            const edge = this.getEdge(edgeId);
            for (const prevId of edge.prev) {
                yield [prevId, this.getNode(prevId)];
            }
        }
    }

    /**
     * Enumerate outbound nodes for a given node ID.
     * @param id
     *  Node identifier.
     * @returns a generator
     */
    protected* getOutboundNodes(id: string): Generator<[string, GraphObjectExport]> {
        const node = this.getNode(id);
        for (const edgeId of node.next) {
            const edge = this.getEdge(edgeId);
            for (const nextId of edge.next) {
                yield [nextId, this.getNode(nextId)];
            }
        }
    }

    /**
     * Get an edge from the graph.
     * @param id
     *  Edge identifier.
     * @returns an edge
     */
    protected getEdge(id: string): GraphObjectExport {
        if (this.graph) {
            const edge = this.graph.edges.get(id);
            if (edge) {
                return edge;
            } else {
                throw new Error(`Edge id=${id} not found in graph.`);
            }
        } else {
            throw new Error("Cannot call getEdge() before validate()");
        }
    }

    /**
     * Validates a node.
     * @param id
     *  The node's id.
     * @param node
     *  The node.
     */
    protected validateNode(id: string, node: GraphObjectExport) {
        // Validate properties
        for (const [key, value] of node.props.value) {
            this.validateProperty(id, key, value)
            // Additional validation for reference-based (tactic_ref + technique_ref) properties
            if(key === "tactic_ref" && !AttackFlowValidator.STIXregex.test(String(value))) {
                this.addError(id, "Invalid STIX tactic reference.");
            } else if (key === "technique_ref" && !AttackFlowValidator.STIXregex.test(String(value))) {
                this.addError(id, "Invalid STIX technique reference.");
            }
            // Additional validation for network address properties
            else if (node.template.id === "ipv4_addr" && !AttackFlowValidator.IPv4regex.test(String(value))) {
               this.addError(id, "Invalid IPv4 address."); 
            } else if (node.template.id === "ipv6_addr" && !AttackFlowValidator.IPv6regex.test(String(value))) {
                this.addError(id, "Invalid IPv6 address.");
            } else if (node.template.id === "mac_addr" && !AttackFlowValidator.MACregex.test(String(value))) {
                this.addError(id, "Invalid MAC address.");
            }
        }
        // Validate links
        switch(node.template.id) {
            case "artifact": {
                const hashes = node.props.value.get("hashes");
                if(hashes?.isDefined()) {
                    this.validateHash(id, hashes as ListProperty);
                }
                break;
            }
            case "email_address": // Additional validation for email addresses
                if (!AttackFlowValidator.Emailregex.test(String(node.props.value.get("value")))) {
                    this.addError(id, "Invalid email address.")
                }
                break;
<<<<<<< HEAD
            case "file": {
                const hashes = node.props.value.get("hashes");
                if(hashes?.isDefined()) {
                    this.validateHash(id, hashes as ListProperty);
                }
                break;
            }
=======
            case "file":
                const hash = node.props.value.get("hashes");
                const name = node.props.value.get("name");
                if(!hash?.isDefined() && !name?.isDefined()) {
                    this.addError(id, "File requires one of the following properties: Hashes, Name");
                }
                break;
>>>>>>> 9dbc195c
            case "grouping":
                if(node.next.length === 0) {
                    this.addError(id, "A Grouping must point to at least one object.");
                }
                break;
            case "location": // Additional validation for location object
                const region = node.props.value.get("region");
                const country = node.props.value.get("country");
                const latitude = node.props.value.get("latitude");
                const longitude = node.props.value.get("longitude");

                // Verify one of the required properties is set
                if(!region?.isDefined() && !country?.isDefined() && !(latitude?.isDefined() || longitude?.isDefined())) {
                    this.addError(id, "Location requires one of the following properties: Region, Country, Latitude+Longitude.");
                }

                // Latitude + Longitude check
                if(latitude?.isDefined() !== longitude?.isDefined()) {
                    this.addError(id, "Latitude and Longitude must be supplied together.");
                }
                break;
            case "malware_analysis":
                if(!node.props.value.get("result")?.isDefined()) {
                    // If "result" is empty, check for "analysis_sco_refs"
                    if(node.next.length === 0) {
                        this.addError(id, "A Malware Analysis must have the Result field filled out or point to at least one object captured during analysis.")
                    }
                }
                break;
            case "network_traffic":
                this.validateNetworkTrafficLinks(id, node);
                break;
            case "note":
                if(node.next.length === 0) {
                    this.addError(id, "A Note must point to at least one object.");
                }
                break;
            case "observed_data":
                if(node.next.length === 0) {
                    this.addError(id, "Observed Data must point to at least one stix observable.");
                } else {
                    // Check the template.id of every child node
                    for (let [childId, childNode] of this.getOutboundNodes(node.props.object.id)) {
                        if(!AttackFlowValidator.stixObservables.has(childNode.template.id)) {
                            this.addError(childId, "Observed Data can only be linked to Stix Observables.");
                        }
                    }
                }
                break;
            case "opinion":
                if(node.next.length === 0) {
                    this.addError(id, "An Opinion must point to at least one object.");
                }
                break;
            case "report":
                if(node.next.length === 0) {
                    this.addError(id, "A Report must point to at least one object.");
                }
                break;
            case "windows_registry_key": // Additional validation for windows registry keys
                if (!AttackFlowValidator.WindowsRegistryregex.test(String(node.props.value.get("key")))) {
                    this.addError(id, "Invalid Windows registry key.");
                }
                break;
            case "x509_certificate": {
                const hashes = node.props.value.get("hashes");
                if(hashes?.isDefined()) {
                    this.validateHash(id, hashes as ListProperty);
                }
                break;
            }
        }
    }

    /**
     * Validates a property against its descriptor.
     * @param id
     *  The property's node id.
     * @param name
     *  The property's name.
     * @param property
     *  The property.
     */
    protected validateProperty(id: string, name: string, property: Property) {
        switch (property.type) {
            case PropertyType.Int:
            case PropertyType.Float:
            case PropertyType.String:
            case PropertyType.Date:
            case PropertyType.Enum:
                let descriptor = property.descriptor as any;
                if(descriptor.is_required && !property.isDefined()) {
                    this.addError(id, `Missing required field: '${ name }'`);
                }
                break;
            case PropertyType.Dictionary:
                if(property instanceof DictionaryProperty) {
                    for(let [k, v] of property.value) {
                        this.validateProperty(id, `${ name }.${ k }`, v);
                    }
                }
                break;
            case PropertyType.List:
                if(property instanceof ListProperty) {
                    let descriptor = property.descriptor as any;
                    if (descriptor.min_items != null && property.value.size < descriptor.min_items) {
                        const suffix = descriptor.min_items === 1 ? "" : "s";
                        this.addError(id, `${name}: Requires at least ${descriptor.min_items} item${suffix}`);
                    }
                    for(let v of property.value.values()) {
                        switch(v.type) {
                            case PropertyType.Int:
                            case PropertyType.Float:
                            case PropertyType.String:
                            case PropertyType.Date:
                            case PropertyType.Enum:
                                let descriptor = v.descriptor as any;
                                if(descriptor.is_required && !v.isDefined()) {
                                    this.addError(id, `Empty item in list: '${ name }'.`);
                                }
                                break;
                            case PropertyType.List:
                                throw new Error("Unexpected list property.");
                            case PropertyType.Dictionary:
                                this.validateProperty(id, name, v);
                                break;
                        }
                    }
                }
                break;
        }
    }

    /**
     * Validates an edge.
     * @param id
     *  The edge's id.
     * @param edge
     *  The edge.
     */
    protected validateEdge(id: string, edge: GraphObjectExport) {
        if (edge.prev.length === 0 || edge.next.length === 0) {
            this.addWarning(id, "Edge should connect on both ends.");
        }
    }

    /**
     * Validate a hash from any hash-containing node.
     * 
     * Reference: https://docs.oasis-open.org/cti/stix/v2.1/os/stix-v2.1-os.html#_odoabbtwuxyd
     * 
     * @param id
     *  The node's id.
     * @param hashes
     *  The list of hashes to validate.
     */
    protected validateHash(id: string, hashes: ListProperty) {
        const validKey = /^[a-zA-Z0-9_-]{3,250}$/;
        const hashDictionaryProps = hashes.value;

        if(!hashDictionaryProps) {
            // This is an older AFB file that does not have the Hash property updated to current version.
            this.addWarning(id, "This AFB is outdated, please remake it in a new file.");
            return; 
        }

        for(let hashDictionary of hashDictionaryProps.values()) {
            if(!hashDictionary.isDefined()) {
                this.addError(id, "Hash Value cannot be empty.");
            }
            // Make sure hash_type is not empty.
            let entries = hashDictionary.toRawValue()! as RawEntries;
            if(!Object.fromEntries(entries).hash_type) {
                this.addError(id, "Hash Type cannot be left empty.");
            }
            
            let key = hashDictionary.toString();
            if (!validKey.test(key)) {
                this.addError(id, "Invalid hash key.");
            }
        }
    }

    /**
     * Validates the links to/from a network-traffic node.
     *
     * The requirements are a bit tricky: it must have a source node pointing to it, or it needs to point at
     * at a destination node. The source/destination must be an IP address, MAC address, or domain name.
     *
     * Reference: https://docs.oasis-open.org/cti/stix/v2.1/os/stix-v2.1-os.html#_rgnc3w40xy
     *
     * @param id
     *  The node's id.
     * @param node
     *  The node.
     */
    protected validateNetworkTrafficLinks(id: string, node: GraphObjectExport) {
        let networkSrc = null, networkDst = null;
        const validSrcDst = /^((ipv[46]|mac)_addr|domain_name)$/;

        // Check inbound nodes for a single valid networkSrc.
        for (const [inboundId, inboundNode] of this.getInboundNodes(id)) {
            if (validSrcDst.test(inboundNode.template.id)) {
                if (networkSrc) {
                    this.addWarning(inboundId,
                        "Network Traffic should only have one incoming IP, MAC, or domain name.");
                } else {
                    networkSrc = inboundNode;
                }
            }
        }

        // Check outbound nodes for a single valid networkDst.
        for (const [outboundId, outboundNode] of this.getOutboundNodes(id)) {
            if (validSrcDst.test(outboundNode.template.id)) {
                if (networkDst) {
                    this.addWarning(outboundId,
                        "Network Traffic should only have one outgoing IP, MAC, or domain name.");
                } else {
                    networkDst = outboundNode;
                }
            }
        }

        if (!(networkSrc || networkDst)) {
            this.addError(id, "Network Traffic must be linked to an IP, MAC, or domain name.")
        }
    }
}

export default AttackFlowValidator;<|MERGE_RESOLUTION|>--- conflicted
+++ resolved
@@ -166,23 +166,16 @@
                     this.addError(id, "Invalid email address.")
                 }
                 break;
-<<<<<<< HEAD
-            case "file": {
-                const hashes = node.props.value.get("hashes");
-                if(hashes?.isDefined()) {
-                    this.validateHash(id, hashes as ListProperty);
-                }
-                break;
-            }
-=======
             case "file":
                 const hash = node.props.value.get("hashes");
                 const name = node.props.value.get("name");
                 if(!hash?.isDefined() && !name?.isDefined()) {
                     this.addError(id, "File requires one of the following properties: Hashes, Name");
                 }
-                break;
->>>>>>> 9dbc195c
+                if(hashes?.isDefined()) {
+                    this.validateHash(id, hashes as ListProperty);
+                }
+                break;
             case "grouping":
                 if(node.next.length === 0) {
                     this.addError(id, "A Grouping must point to at least one object.");
