--- conflicted
+++ resolved
@@ -164,7 +164,11 @@
                     this.addError(id, "Invalid Windows registry key.");
                 }
                 break;
-<<<<<<< HEAD
+            case "email_address": // Additional validation for email addresses
+                if (!AttackFlowValidator.Emailregex.test(String(node.props.value.get("value")))) {
+                    this.addError(id, "Invalid email address.")
+                }
+                break;
             case "location": // Additional validation for location object
                 const region = node.props.value.get("region");
                 const country = node.props.value.get("country");
@@ -180,13 +184,6 @@
                 if(latitude?.isDefined() !== longitude?.isDefined()) {
                     this.addError(id, "Latitude and Longitude must be supplied together.");
                 }
-
-=======
-            case "email_address": // Additional validation for email addresses
-                if (!AttackFlowValidator.Emailregex.test(String(node.props.value.get("value")))) {
-                    this.addError(id, "Invalid email address.")
-                }
->>>>>>> 1230825e
                 break;
         }
     }
