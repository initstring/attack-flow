import validator from "./builder.config.validator";
import publisher from "./builder.config.publisher";
import { AppConfiguration } from "@/store/StoreTypes";
<<<<<<< HEAD
import { Property, PropertyType, StringPropertyDescriptor } from "./scripts/BlockDiagram/Property";
import { SemanticRole, TemplateType } from "./scripts/BlockDiagram/DiagramFactory";
import { SemanticRoleMask } from "./scripts/BlockDiagram";
import { MenuCollection } from "./scripts/BlockDiagram/DiagramFactory";
​
/**
 * Standard Dictionary Block Style
 */
const StandardDictionaryBlockStyle = {
    max_width: 320,
    head: {
        fill_color: "#000",
        stroke_color: "#000",
        title: {
            font: { family: "Inter", size: "8pt", weight: 600 },
            color: "#d8d8d8",
            padding: 8
        },
        subtitle:  {
            font: { family: "Inter", size: "13pt", weight: 800 },
            color: "#d8d8d8",
            lineHeight: 23
        },
        vertical_padding: 14
    },
    body: {
        fill_color: "#1f1f1f",
        stroke_color: "#383838",
        field_name: {
            font: { family: "Inter", size: "8pt", weight: 600 },
            color: "#b3b3b3",
            padding: 12
        },
        field_value: {
            font: { family: "Inter", size: "10.5pt" },
            color: "#bfbfbf",
            line_height: 20,
            padding: 22
        },
        vertical_padding: 18
    },
    select_outline: {
        padding: 4,
        solo_color: "#e6d845",
        many_color: "#e6d845",
        border_radius: 9
    },
    anchor_markers: {
        color: "#ffffff",
        size: 3
    },
    border_radius: 5,
    horizontal_padding: 20
}
​
/**
 * Standard Operator Block Style
 */
const StandardOperatorBlockStyle = {
    fill_color: "#c94040",
    stroke_color: "#dd5050",
    text: {
        font: { family: "Inter", size: "14pt", weight: 800 },
        color: "#d8d8d8"
    },
    border_radius: 15,
    select_outline: {
        padding: 4,
        solo_color: "#e6d845",
        many_color: "#e6d845",
        border_radius: 19
    },
    anchor_markers: {
        color: "#ffffff",
        size: 3
    },
    vertical_padding: 18,
    horizontal_padding: 35
}
​
/**
 * Action Block Style
 */
const ActionBlockStyle = structuredClone(StandardDictionaryBlockStyle);
ActionBlockStyle.head.fill_color = "#637bc9";
ActionBlockStyle.head.stroke_color = "#708ce6"
​
/**
 * Asset Block Style
 */
 const AssetBlockStyle = structuredClone(StandardDictionaryBlockStyle);
 AssetBlockStyle.head.fill_color = "#c26130";
 AssetBlockStyle.head.stroke_color = "#e57339"
​
/**
 * Condition Block Style
 */
const ConditionBlockStyle = structuredClone(StandardDictionaryBlockStyle);
ConditionBlockStyle.head.fill_color = "#2a9642";
ConditionBlockStyle.head.stroke_color = "#32b34e"
​
/**
 * AND Block Style
 */
 const AndBlockStyle = structuredClone(StandardOperatorBlockStyle);
​
/**
 * OR Block Style
 */
const OrBlockStyle = structuredClone(StandardOperatorBlockStyle);
/**
 * Infrastructure Style
 */
const StixBlockStyle = structuredClone(StandardDictionaryBlockStyle);
StixBlockStyle.head.fill_color = "#848484";
StixBlockStyle.head.stroke_color = "#6b6b6b";
​
 /**
  * App Configuration
  */
const config: AppConfiguration = {
    file_type_name: "Attack Flow",
    file_type_extension: "afb",
=======
import { Colors, DarkTheme } from "./scripts/BlockDiagram/DiagramFactory/Themes";
import { 
    AnchorAngle,
    PropertyType,
    SemanticRole,
    TemplateType
} from "./scripts/BlockDiagram";

const config: AppConfiguration = {
    file_type_name: "Attack Flow",
    file_type_extension: "afb",
    is_web_hosted: false,
>>>>>>> 24cc24ef
    schema: {
        page_template: "attack_flow_page",
        templates: [
            {
                id: "attack_flow_page",
                type: TemplateType.Page,
                role: SemanticRole.None,
                grid: [10, 10],
                properties: {
                    name                      : { type: PropertyType.String, value: "Untitled Document", is_primary: true },
                    description               : { type: PropertyType.String, },
                    scope                     : { 
                        type: PropertyType.Enum,
                        options: {
                            type  : PropertyType.List,
                            form  : { type: PropertyType.String },
                            value : [
                                ["incident", "Incident"],
                                ["campaign", "Campaign"],
                                ["threat-actor", "Threat Actor"],
                                ["malware", "Malware"],
                                ["other", "Other"]
                            ]
                        },
                        value: "incident"
                    },
                    author                    : {
                        type: PropertyType.Dictionary,
                        form: {
                            name           : { type: PropertyType.String, is_primary: true },
                            identity_class : { 
                                type: PropertyType.Enum,
                                options: {
                                    type  : PropertyType.List,
                                    form  : { type: PropertyType.String },
                                    value : [
                                        ["individual", "Individual"],
                                        ["group", "Group"],
                                        ["system", "System"],
                                        ["organization", "Organization"],
                                        ["class", "Class"],
                                        ["unknown", "Unknown"]
                                    ]
                                }
                            },
                            contact_information: { type: PropertyType.String }
                        }
                    }
                },
                style: DarkTheme.Page()
            },
            {
                id: "true_anchor",
                type: TemplateType.AnchorPoint,
                role: SemanticRole.None,
                radius: 10,
                line_templates: {
                    [AnchorAngle.DEG_0] : `@__builtin__line_horizontal_elbow`,
                    [AnchorAngle.DEG_90]: `@__builtin__line_vertical_elbow`
                },
                style: DarkTheme.AnchorPoint()
            },
            {
                id: "false_anchor",
                type: TemplateType.AnchorPoint,
                role: SemanticRole.None,
                radius: 10,
                line_templates: {
                    [AnchorAngle.DEG_0] : `@__builtin__line_horizontal_elbow`,
                    [AnchorAngle.DEG_90]: `@__builtin__line_vertical_elbow`
                },
                style: DarkTheme.AnchorPoint()
            },
            {
                id: "action",
<<<<<<< HEAD
                name: "Action",
                collection: MenuCollection.AttackFlow,
                type: TemplateType.DictionaryBlock,
                role: SemanticRole.Node,
                title_key: "name",
                properties: {
                    name           : { type: PropertyType.String, value: "", is_required: true },
                    tactic_id      : { type: PropertyType.String, value: "" },
                    tactic_ref     : { type: PropertyType.String, value: "" },
                    technique_id   : { type: PropertyType.String, value: "" },
                    technique_ref  : { type: PropertyType.String, value: "" },
                    execution_start: { type: PropertyType.Date, value: new Date() },
                    execution_end  : { type: PropertyType.Date, value: new Date() },
                    description    : { type: PropertyType.String, value: "" },
=======
                namespace: "attack_flow.action",
                type: TemplateType.DictionaryBlock,
                role: SemanticRole.Node,
                properties: {
                    name                      : { type: PropertyType.String, is_primary: true, is_required: true },
                    tactic_id                 : { type: PropertyType.String },
                    tactic_ref                : { type: PropertyType.String },
                    technique_id              : { type: PropertyType.String },
                    technique_ref             : { type: PropertyType.String },
                    confidence                : { 
                        type: PropertyType.Enum,
                        options: {
                            type  : PropertyType.List,
                            form  : { 
                                type: PropertyType.Dictionary,
                                form: {
                                    text  : { type: PropertyType.String, is_primary: true },
                                    value : { type: PropertyType.Int }
                                }
                            },
                            value : [
                                ["speculative",   { text: "Speculative", value: 0 }],
                                ["very-doubtful", { text: "Very Doubtful", value: 10 }],
                                ["doubtful",      { text: "Doubtful", value: 30 }],
                                ["even-odds",     { text: "Even Odds", value: 50 }],
                                ["probable",      { text: "Probable", value: 70 }],
                                ["very-probable", { text: "Very Probable", value: 90 }],
                                ["certain",       { text: "Certain", value: 100 }]
                            ]
                        },
                        value: "probable"
                    },
                    execution_start           : { type: PropertyType.Date },
                    execution_end             : { type: PropertyType.Date },
                    description               : { type: PropertyType.String },
>>>>>>> 24cc24ef
                },
                anchor_template: "@__builtin__anchor",
                style: DarkTheme.DictionaryBlock({ head: { ...Colors.Blue }})
            },
            {
                id: "asset",
<<<<<<< HEAD
                name: "Asset",
                collection: MenuCollection.AttackFlow,
=======
                namespace: "attack_flow.asset",
>>>>>>> 24cc24ef
                type: TemplateType.DictionaryBlock,
                role: SemanticRole.Node,
                properties: {
<<<<<<< HEAD
                    name         : { type: PropertyType.String, value: "", is_required: true},
                    description  : { type: PropertyType.String, value: "" }
=======
                    name                      : { type: PropertyType.String, is_primary: true, is_required: true},
                    description               : { type: PropertyType.String }
>>>>>>> 24cc24ef
                },
                anchor_template: "@__builtin__anchor",
                style: DarkTheme.DictionaryBlock({ head: { ...Colors.Orange }})
            },
            {
                id: "condition",
<<<<<<< HEAD
                name: "Condition",
                type: TemplateType.DictionaryBlock,
                role: SemanticRole.Node,
                title_key: "description",
                collection: MenuCollection.AttackFlow,
                properties: {
                    description     : { type: PropertyType.String, value: "", is_required: true },
                    pattern         : { type: PropertyType.String, value: "" },
                    pattern_type    : { type: PropertyType.String, value: "" },
                    pattern_version : { type: PropertyType.String, value: "" },
=======
                namespace: "attack_flow.condition",
                type: TemplateType.BranchBlock,
                role: SemanticRole.Node,
                properties: {
                    description               : { type: PropertyType.String, is_primary: true, is_required: true },
                    pattern                   : { type: PropertyType.String },
                    pattern_type              : { type: PropertyType.String },
                    pattern_version           : { type: PropertyType.String },
>>>>>>> 24cc24ef
                },
                branches: [
                    { 
                        text: "True",
                        anchor_template: "true_anchor",
                    },
                    {
                        text: "False",
                        anchor_template: "false_anchor"
                    },
                ],
                anchor_template: "@__builtin__anchor",
                style: DarkTheme.BranchBlock({ head: { ...Colors.Green }})
            },
            {
                id: "or",
                namespace: "attack_flow.OR_operator",
                type: TemplateType.TextBlock,
                role: SemanticRole.Node,
                properties: {
                    text: { 
                        type: PropertyType.String,
                        value: "AND",
                        is_primary: true,
                        is_visible: false,
                        is_editable: false,
                    }
                },
                anchor_template: "@__builtin__anchor",
                style: DarkTheme.TextBlock({ ...Colors.Red, horizontal_padding: 35 })
            },
            {
                id: "and",
<<<<<<< HEAD
                name: "Operator: AND",
                collection: MenuCollection.AttackFlow,
                type: TemplateType.OperatorBlock,
=======
                namespace: "attack_flow.AND_operator",
                type: TemplateType.TextBlock,
>>>>>>> 24cc24ef
                role: SemanticRole.Node,
                properties: {
                    text: { 
                        type: PropertyType.String,
                        value: "AND",
                        is_primary: true,
                        is_visible: false,
                        is_editable: false,
                    }
                },
                anchor_template: "@__builtin__anchor",
                style: DarkTheme.TextBlock({ ...Colors.Red, horizontal_padding: 35 })
            },
            {
<<<<<<< HEAD
                id: "or",
                name: "Operator: OR",
                collection: MenuCollection.AttackFlow,
                type: TemplateType.OperatorBlock,
=======
                id: "attack_pattern",
                namespace: "stix_object.attack_pattern",
                type: TemplateType.DictionaryBlock,
>>>>>>> 24cc24ef
                role: SemanticRole.Node,
                properties: {
                    name                      : { type: PropertyType.String, is_primary: true, is_required: true },
                    description               : { type: PropertyType.String },
                    aliases                   : { type: PropertyType.List, form: {type: PropertyType.String }},
                    kill_chain_phases         : { type: PropertyType.List, form: {type: PropertyType.String }},
                },
                anchor_template: "@__builtin__anchor",
                style: DarkTheme.DictionaryBlock({ head: { ...Colors.Gray }})
            },
            {
<<<<<<< HEAD
                id: "attack_pattern",
                name: "Attack Pattern",
                collection: MenuCollection.StixObject,
=======
                id: "campaign",
                namespace: "stix_object.campaign",
                type: TemplateType.DictionaryBlock,
                role: SemanticRole.Node,
                properties: {
                    name                      : { type: PropertyType.String, is_primary: true, is_required: true },
                    description               : { type: PropertyType.String },
                    aliases                   : { type: PropertyType.List, form: { type: PropertyType.String } },
                    first_seen                : { type: PropertyType.Date },
                    last_seen                 : { type: PropertyType.Date },
                    objective                 : { type: PropertyType.String },
                },
                anchor_template: "@__builtin__anchor",
                style: DarkTheme.DictionaryBlock({ head: { ...Colors.Gray }})
            },
            {
                id: "course_of_action",
                namespace: "stix_object.course_of_action",
                type: TemplateType.DictionaryBlock,
                role: SemanticRole.Node,
                properties: {
                    name                      : { type: PropertyType.String, is_primary: true, is_required: true },
                    description               : { type: PropertyType.String },
                    action_type               : { type: PropertyType.String },
                    os_execution_envs         : { type: PropertyType.List, form: { type: PropertyType.String } },
                    action_bin                : { type: PropertyType.String }
                },
                anchor_template: "@__builtin__anchor",
                style: DarkTheme.DictionaryBlock({ head: { ...Colors.Gray }})
            },
            {
                id: "grouping",
                namespace: "stix_object.grouping",
>>>>>>> 24cc24ef
                type: TemplateType.DictionaryBlock,
                role: SemanticRole.Node,
                properties: {
<<<<<<< HEAD
                    name                    : { type: PropertyType.String, value: "", is_required: true },
                    description             : { type: PropertyType.String, value: "" },
                    aliases                 : { type: PropertyType.List, form: {type: PropertyType.String, value: "" }},
                    kill_chain_phases       : { type: PropertyType.List, form: {type: PropertyType.String, value: "" }},
                },
                anchor_template: "@__builtin__anchor",
                style: StixBlockStyle
            },
            {
                id: "campaign",
                name: "Campaign",
                collection: MenuCollection.StixObject,
=======
                    name                      : { type: PropertyType.String, is_primary: true },
                    description               : { type: PropertyType.String },
                    context                   : { type: PropertyType.String, is_required: true },
                },
                anchor_template: "@__builtin__anchor",
                style: DarkTheme.DictionaryBlock({ head: { ...Colors.Gray }})
            },
            {
                id: "identity",
                namespace: "stix_object.identity",
>>>>>>> 24cc24ef
                type: TemplateType.DictionaryBlock,
                role: SemanticRole.Node,
                properties: {
<<<<<<< HEAD
                    name                      : { type: PropertyType.String, value: "", is_required: true },
                    description               : { type: PropertyType.String, value: "" },
                    aliases                   : { type: PropertyType.List, form: {type: PropertyType.String, value: ""} },
                    first_seen                : { type: PropertyType.Date, value: new Date() },
                    last_seen                 : { type: PropertyType.Date, value: new Date() },
                    objective                 : { type: PropertyType.String, value: "" },
                },
                anchor_template: "@__builtin__anchor",
                style: StixBlockStyle
            },
            {
                id: "course_of_action",
                name: "Course of Action",
                collection: MenuCollection.StixObject,
=======
                    name                      : { type: PropertyType.String, is_required: true, is_primary: true },
                    description               : { type: PropertyType.String },
                    roles                     : { type: PropertyType.List, form: { type: PropertyType.String } },
                    identity_class            : { type: PropertyType.String, is_required: true },
                    sectors                   : { type: PropertyType.List, form: { type: PropertyType.String } },
                    contact_information       : { type: PropertyType.String }
                },
                anchor_template: "@__builtin__anchor",
                style: DarkTheme.DictionaryBlock({ head: { ...Colors.Gray }})
            },
            {
                id: "indicator",
                namespace: "stix_object.indicator",
>>>>>>> 24cc24ef
                type: TemplateType.DictionaryBlock,
                role: SemanticRole.Node,
                properties: {
<<<<<<< HEAD
                    name                      : { type: PropertyType.String, value: "", is_required: true },
                    description               : { type: PropertyType.String, value: "" },
                    action_type               : { type: PropertyType.String, value: "" },
                    os_execution_envs         : { type: PropertyType.List, form: {type: PropertyType.String, value: "" }},
                    action_bin                : { type: PropertyType.String, value: "" },
                },
                anchor_template: "@__builtin__anchor",
                style: StixBlockStyle
            },
            {
                id: "grouping",
                name: "Grouping",
                collection: MenuCollection.StixObject,
=======
                    name                    : { type: PropertyType.String, is_primary: true },
                    description             : { type: PropertyType.String },
                    indicator_types         : { type: PropertyType.List, form: { type: PropertyType.String, is_required: true } },
                    pattern                 : { type: PropertyType.String, is_required: true },
                    pattern_type            : { type: PropertyType.String, is_required: true },
                    patter_version          : { type: PropertyType.String },
                    valid_from              : { type: PropertyType.Date, is_required: true},
                    valid_until             : { type: PropertyType.Date },
                    kill_chain_phases       : { type: PropertyType.List, form: {type: PropertyType.String }},
                },
                anchor_template: "@__builtin__anchor",
                style: DarkTheme.DictionaryBlock({ head: { ...Colors.Gray }})
            },
            {
                id: "infrastructure",
                namespace: "stix_object.infrastructure",
                type: TemplateType.DictionaryBlock,
                role: SemanticRole.Node,
                properties: {
                    name                    : { type: PropertyType.String, is_primary: true, is_required: true },
                    description             : { type: PropertyType.String },
                    infrastructure_types    : { type: PropertyType.List, form: { type: PropertyType.String, is_required: true }},
                    aliases                 : { type: PropertyType.List, form: { type: PropertyType.String }},
                    kill_chain_phases       : { type: PropertyType.List, form: { type: PropertyType.String }},
                    first_seen              : { type: PropertyType.Date },
                    last_seen               : { type: PropertyType.Date }
                },
                anchor_template: "@__builtin__anchor",
                style: DarkTheme.DictionaryBlock({ head: { ...Colors.Gray }})
            },
            {
                id: "intrusion_set",
                namespace: "stix_object.intrusion_set",
                type: TemplateType.DictionaryBlock,
                role: SemanticRole.Node,
                properties: {
                    name                    : { type: PropertyType.String, is_primary: true, is_required: true },
                    description             : { type: PropertyType.String },
                    aliases                 : { type: PropertyType.List, form: { type: PropertyType.String }, is_required: true},
                    first_seen              : { type: PropertyType.Date },
                    last_seen               : { type: PropertyType.Date },
                    goals                   : { type: PropertyType.List, form: { type: PropertyType.String }},
                    resource_level          : { type: PropertyType.String},
                    primary_motivation      : { type: PropertyType.String},
                    secondary_motivations   : { type: PropertyType.List, form: { type: PropertyType.String }},
                },
                anchor_template: "@__builtin__anchor",
                style: DarkTheme.DictionaryBlock({ head: { ...Colors.Gray }})
            },
            {
                id: "location",
                namespace: "stix_object.location",
                type: TemplateType.DictionaryBlock,
                role: SemanticRole.Node,
                properties: {
                    name                    : { type: PropertyType.String, is_primary: true },
                    description             : { type: PropertyType.String },
                    latitude                : { type: PropertyType.Float, min: -90, max: 90 },
                    longitude               : { type: PropertyType.Float, min: -180, max: 180 },
                    precision               : { type: PropertyType.Float },
                    region                  : { type: PropertyType.String },
                    country                 : { type: PropertyType.String },
                    administrative_area     : { type: PropertyType.String },
                    city                    : { type: PropertyType.String },
                    street_address          : { type: PropertyType.String },
                    postal_code             : { type: PropertyType.String }
                },
                anchor_template: "@__builtin__anchor",
                style: DarkTheme.DictionaryBlock({ head: { ...Colors.Gray }})
            },
            {
                id: "malware",
                namespace: "stix_object.malware",
                type: TemplateType.DictionaryBlock,
                role: SemanticRole.Node,
                properties: {
                    name                    : { type: PropertyType.String, is_primary: true },
                    description             : { type: PropertyType.String },
                    malware_types           : { type: PropertyType.List, form: { type: PropertyType.String }, is_required: true},
                    is_family               : { type: PropertyType.String, is_required: true },
                    aliases                 : { type: PropertyType.List, form: { type: PropertyType.String } },
                    kill_chain_phases       : { type: PropertyType.List, form: { type: PropertyType.String } },
                    first_seen              : { type: PropertyType.Date },
                    last_seen               : { type: PropertyType.Date },
                    os_execution_envs       : { type: PropertyType.List, form: { type: PropertyType.String } },
                    architecture_execution_envs: { type: PropertyType.List, form: { type: PropertyType.String } },
                    implementation_languages: { type: PropertyType.List, form: { type: PropertyType.String } },
                    capabilities            : { type: PropertyType.List, form: { type: PropertyType.String } },
                },
                anchor_template: "@__builtin__anchor",
                style: DarkTheme.DictionaryBlock({ head: { ...Colors.Gray }})
            },
            {
                id: "malware_analysis",
                namespace: "stix_object.malware_analysis",
                type: TemplateType.DictionaryBlock,
                role: SemanticRole.Node,
                properties: {
                    product                 : { type: PropertyType.String, is_primary: true, is_required: true },
                    version                 : { type: PropertyType.String },
                    configuration_version   : { type: PropertyType.String },
                    modules                 : { type: PropertyType.List, form: { type: PropertyType.String } },
                    analysis_engine_version  : { type: PropertyType.String },
                    analysis_definition_version: { type: PropertyType.String },
                    submitted               : { type: PropertyType.Date },
                    analysis_started        : { type: PropertyType.Date },
                    analysis_ended          : { type: PropertyType.Date },
                    av_result               : { type: PropertyType.String},
                },
                anchor_template: "@__builtin__anchor",
                style: DarkTheme.DictionaryBlock({ head: { ...Colors.Gray }})
            },
            {
                id: "note",
                namespace: "stix_object.note",
                type: TemplateType.DictionaryBlock,
                role: SemanticRole.Node,
                properties: {
                    abstract                : { type: PropertyType.String, is_primary: true },
                    content                 : { type: PropertyType.String, is_required: true },
                    authors                 : { type: PropertyType.List, form: { type: PropertyType.String } },
                },
                anchor_template: "@__builtin__anchor",
                style: DarkTheme.DictionaryBlock({ head: { ...Colors.Gray }})
            },
            {
                id: "observed_data",
                namespace: "stix_object.observed_data",
>>>>>>> 24cc24ef
                type: TemplateType.DictionaryBlock,
                role: SemanticRole.Node,
                properties: {
<<<<<<< HEAD
                    name                      : { type: PropertyType.String, value: "" },
                    description               : { type: PropertyType.String, value: "" },
                    context                   : { type: PropertyType.String, value: "", is_required: true },
                },
                anchor_template: "@__builtin__anchor",
                style: StixBlockStyle
            },
            {
                id: "identity",
                name: "Identity",
                collection: MenuCollection.StixObject,
                type: TemplateType.DictionaryBlock,
                role: SemanticRole.Node,
                title_key: "name",
                properties: {
                    name                      : { type: PropertyType.String, value: "", is_required: true },
                    description               : { type: PropertyType.String, value: "" },
                    roles                     : { type: PropertyType.List, form: {type: PropertyType.String, value: "" }},
                    identity_class            : { type: PropertyType.String, value: "", is_required: true },
                    sectors                   : { type: PropertyType.List, form: {type: PropertyType.String, value: "" }},
                    contact_information       : { type: PropertyType.String, value: "" }
                },
                anchor_template: "@__builtin__anchor",
                style: StixBlockStyle
            },
            {
                id: "indicator",
                name: "Indicator",
                collection: MenuCollection.StixObject,
                type: TemplateType.DictionaryBlock,
                role: SemanticRole.Node,
                title_key: "name",
                properties: {
                    name                    : { type: PropertyType.String, value: "" },
                    description             : { type: PropertyType.String, value: "" },
                    indicator_types         : { type: PropertyType.List, form: {type: PropertyType.String, value: "" }, is_required: true},
                    pattern                 : { type: PropertyType.String, value: "", is_required: true },
                    pattern_type            : { type: PropertyType.String, value: "", is_required: true },
                    patter_version          : { type: PropertyType.String, value: "" },
                    valid_from              : { type: PropertyType.Date, value: new Date(), is_required: true},
                    valid_until             : { type: PropertyType.Date, value: new Date()},
                    kill_chain_phases       : { type: PropertyType.List, form: {type: PropertyType.String, value: "" }},
                },
                anchor_template: "@__builtin__anchor",
                style: StixBlockStyle
            },
            {
                id: "infrastructure",
                name: "Infrastructure",
                collection: MenuCollection.StixObject,
                type: TemplateType.DictionaryBlock,
                role: SemanticRole.Node,
                title_key: "name",
                properties: {
                    name                    : { type: PropertyType.String, value: "", is_required: true },
                    description             : { type: PropertyType.String, value: "" },
                    infrustructure_types    : { type: PropertyType.List, form: {type: PropertyType.String, value: "" }, is_required: true},
                    aliases                 : { type: PropertyType.List, form: {type: PropertyType.String, value: "" }},
                    kill_chain_phases       : { type: PropertyType.List, form: {type: PropertyType.String, value: "" }},
                    first_seen              : { type: PropertyType.Date, value: new Date() },
                    last_seen               : { type: PropertyType.Date, value: new Date() }
                },
                anchor_template: "@__builtin__anchor",
                style: StixBlockStyle
            },
            {
                id: "intrusion_set",
                name: "Intrusion Set",
                collection: MenuCollection.StixObject,
                type: TemplateType.DictionaryBlock,
                role: SemanticRole.Node,
                title_key: "name",
                properties: {
                    name                    : { type: PropertyType.String, value: "", is_required: true },
                    description             : { type: PropertyType.String, value: "" },
                    aliases                 : { type: PropertyType.List, form: {type: PropertyType.String, value: "" }, is_required: true},
                    first_seen              : { type: PropertyType.Date, value: new Date() },
                    last_seen               : { type: PropertyType.Date, value: new Date() },
                    goals                   : { type: PropertyType.List, form: {type: PropertyType.String, value: "" }},
                    resource_level          : { type: PropertyType.String, value: ""},
                    primary_motivation      : { type: PropertyType.String, value: ""},
                    secondary_motivations   : { type: PropertyType.List, form: {type: PropertyType.String, value: "" }},
                },
                anchor_template: "@__builtin__anchor",
                style: StixBlockStyle
            },
            {
                id: "location",
                name: "Location",
                collection: MenuCollection.StixObject,
                type: TemplateType.DictionaryBlock,
                role: SemanticRole.Node,
                title_key: "name",
                properties: {
                    name                    : { type: PropertyType.String, value: "" },
                    description             : { type: PropertyType.String, value: "" },
                    latitude                : { type: PropertyType.Float, value: 0 },
                    longitude               : { type: PropertyType.Float, value: 0 },
                    precision               : { type: PropertyType.Float, value: 0 },
                    region                  : { type: PropertyType.String, value: "" },
                    country                 : { type: PropertyType.String, value: ""},
                    administrative_area     : { type: PropertyType.String, value: ""},
                    city                    : { type: PropertyType.String, value: ""},
                    street_address          : { type: PropertyType.String, value: ""},
                    postal_code             : { type: PropertyType.String, value: ""}
                },
                anchor_template: "@__builtin__anchor",
                style: StixBlockStyle
            },
            {
                id: "malware",
                name: "Malware",
                collection: MenuCollection.StixObject,
                type: TemplateType.DictionaryBlock,
                role: SemanticRole.Node,
                title_key: "name",
                properties: {
                    name                    : { type: PropertyType.String, value: "" },
                    description             : { type: PropertyType.String, value: "" },
                    malware_types           : { type: PropertyType.List, form: {type: PropertyType.String, value: "" }, is_required: true},
                    is_family               : { type: PropertyType.String, value: "", is_required: true },
                    aliases                 : { type: PropertyType.List, form: {type: PropertyType.String, value: "" }},
                    kill_chain_phases       : { type: PropertyType.List, form: {type: PropertyType.String, value: "" }},
                    first_seen              : { type: PropertyType.Date, value: new Date()},
                    last_seen               : { type: PropertyType.Date, value: new Date()},
                    os_execution_envs       : { type: PropertyType.List, form: {type: PropertyType.String, value: "" }},
                    architecture_execution_envs: { type: PropertyType.List, form: {type: PropertyType.String, value: "" }},
                    implementation_languages: { type: PropertyType.List, form: {type: PropertyType.String, value: "" }},
                    capabilities            : { type: PropertyType.List, form: {type: PropertyType.String, value: "" }},
                },
                anchor_template: "@__builtin__anchor",
                style: StixBlockStyle
            },
            {
                id: "malware_analysis",
                name: "Malware",
                collection: MenuCollection.StixObject,
                type: TemplateType.DictionaryBlock,
                role: SemanticRole.Node,
                title_key: "product",
                properties: {
                    product                 : { type: PropertyType.String, value: "", is_required: true },
                    version                 : { type: PropertyType.String, value: "" },
                    configuration_version   : { type: PropertyType.String, value: "" },
                    modules                 : { type: PropertyType.List, form: {type: PropertyType.String, value: "" }},
                    analysis_engine_version  : { type: PropertyType.String, value: "" },
                    analysis_definition_version: { type: PropertyType.String, value: "" },
                    submitted               : { type: PropertyType.Date, value: new Date()},
                    analysis_started        : { type: PropertyType.Date, value: new Date()},
                    analysis_ended          : { type: PropertyType.Date, value: new Date()},
                    av_result               : { type: PropertyType.String, value: ""},
                },
                anchor_template: "@__builtin__anchor",
                style: StixBlockStyle
            },
            {
                id: "note",
                name: "Note",
                collection: MenuCollection.StixObject,
                type: TemplateType.DictionaryBlock,
                role: SemanticRole.Node,
                title_key: "abstract",
                properties: {
                    abstract                : { type: PropertyType.String, value: "" },
                    content                 : { type: PropertyType.String, value: "", is_required: true },
                    authors                 : { type: PropertyType.List, form: {type: PropertyType.String, value: "" }},
                },
                anchor_template: "@__builtin__anchor",
                style: StixBlockStyle
            },
            {
                id: "observed_data",
                name: "Observed Data",
                collection: MenuCollection.StixObject,
                type: TemplateType.DictionaryBlock,
                role: SemanticRole.Node,
                title_key: "first_observed",
                properties: {
                    first_observed            : { type: PropertyType.Date, value: new Date(), is_required: true },
                    last_observed             : { type: PropertyType.Date, value: new Date(), is_required: true },
                    number_observed           : { type: PropertyType.Int, value: 0, is_required: true },
                },
                anchor_template: "@__builtin__anchor",
                style: StixBlockStyle
            },
            {
                id: "opinion",
                name: "Opinion",
                collection: MenuCollection.StixObject,
                type: TemplateType.DictionaryBlock,
                role: SemanticRole.Node,
                title_key: "explanation",
                properties: {
                    explanation             : { type: PropertyType.String, value: "" },
                    authors                 : { type: PropertyType.List, form: {type: PropertyType.String, value: "" }},
                    opinion                 : { type: PropertyType.String, value: "", is_required: true },
                },
                anchor_template: "@__builtin__anchor",
                style: StixBlockStyle
            },
            {
                id: "report",
                name: "Report",
                collection: MenuCollection.StixObject,
                type: TemplateType.DictionaryBlock,
                role: SemanticRole.Node,
                title_key: "name",
                properties: {
                    name                    : { type: PropertyType.String, value: "", is_required: true },
                    description             : { type: PropertyType.String, value: "" },
                    report_types            : { type: PropertyType.List, form: {type: PropertyType.String, value: "" }, is_required: true},
                    published               : { type: PropertyType.Date, value: new Date(), is_required: true },
                },
                anchor_template: "@__builtin__anchor",
                style: StixBlockStyle
            },
            {
                id: "threat-actor",
                name: "Threat Actor",
                collection: MenuCollection.StixObject,
                type: TemplateType.DictionaryBlock,
                role: SemanticRole.Node,
                title_key: "name",
                properties: {
                    name                      : { type: PropertyType.String, value: "", is_required: true },
                    description               : { type: PropertyType.String, value: "" },
                    threat_actor_types        : { type: PropertyType.List, form: {type: PropertyType.String, value: "" }, is_required: true},
                    aliases                   : { type: PropertyType.List, form: {type: PropertyType.String, value: "" }},
                    first_seen                : { type: PropertyType.Date, value: new Date() },
                    last_seen                 : { type: PropertyType.Date, value: new Date() },
                    roles                     : { type: PropertyType.List, form: {type: PropertyType.String, value: "" }},
                    goals                     : { type: PropertyType.List, form: {type: PropertyType.String, value: "" }},
                    sophistication            : { type: PropertyType.String, value: "" },
                    resource_level            : { type: PropertyType.String, value: "" },
                    primary_motivation        : { type: PropertyType.String, value: "" },
                    secondary_motivation      : { type: PropertyType.List, form: {type: PropertyType.String, value: "" }},
                    personal_motivations      : { type: PropertyType.List, form: {type: PropertyType.String, value: "" }},
                },
                anchor_template: "@__builtin__anchor",
                style: StixBlockStyle
            },
            {
                id: "tool",
                name: "Tool",
                collection: MenuCollection.StixObject,
=======
                    first_observed            : { type: PropertyType.Date, is_required: true },
                    last_observed             : { type: PropertyType.Date, is_required: true },
                    number_observed           : { type: PropertyType.Int, min: 0, is_required: true },
                },
                anchor_template: "@__builtin__anchor",
                style: DarkTheme.DictionaryBlock({ head: { ...Colors.Gray }})
            },
            {
                id: "opinion",
                namespace: "stix_object.opinion",
                type: TemplateType.DictionaryBlock,
                role: SemanticRole.Node,
                properties: {
                    explanation             : { type: PropertyType.String, is_primary: true },
                    authors                 : { type: PropertyType.List, form: { type: PropertyType.String } },
                    opinion                 : { type: PropertyType.String, is_required: true },
                },
                anchor_template: "@__builtin__anchor",
                style: DarkTheme.DictionaryBlock({ head: { ...Colors.Gray }})
            },
            {
                id: "report",
                namespace: "stix_object.report",
                type: TemplateType.DictionaryBlock,
                role: SemanticRole.Node,
                properties: {
                    name                    : { type: PropertyType.String, is_primary: true, is_required: true },
                    description             : { type: PropertyType.String },
                    report_types            : { type: PropertyType.List, form: {type: PropertyType.String }, is_required: true},
                    published               : { type: PropertyType.Date, is_required: true },
                },
                anchor_template: "@__builtin__anchor",
                style: DarkTheme.DictionaryBlock({ head: { ...Colors.Gray }})
            },
            {
                id: "threat_actor",
                namespace: "stix_object.threat_actor",
                type: TemplateType.DictionaryBlock,
                role: SemanticRole.Node,
                properties: {
                    name                      : { type: PropertyType.String, is_primary: true, is_required: true },
                    description               : { type: PropertyType.String },
                    threat_actor_types        : { type: PropertyType.List, form: {type: PropertyType.String }, is_required: true},
                    aliases                   : { type: PropertyType.List, form: {type: PropertyType.String }},
                    first_seen                : { type: PropertyType.Date },
                    last_seen                 : { type: PropertyType.Date },
                    roles                     : { type: PropertyType.List, form: {type: PropertyType.String }},
                    goals                     : { type: PropertyType.List, form: {type: PropertyType.String }},
                    sophistication            : { type: PropertyType.String },
                    resource_level            : { type: PropertyType.String },
                    primary_motivation        : { type: PropertyType.String },
                    secondary_motivation      : { type: PropertyType.List, form: {type: PropertyType.String }},
                    personal_motivations      : { type: PropertyType.List, form: {type: PropertyType.String }},
                },
                anchor_template: "@__builtin__anchor",
                style: DarkTheme.DictionaryBlock({ head: { ...Colors.Gray }})
            },
            {
                id: "tool",
                namespace: "stix_object.tool",
>>>>>>> 24cc24ef
                type: TemplateType.DictionaryBlock,
                role: SemanticRole.Node,
                properties: {
<<<<<<< HEAD
                    name                      : { type: PropertyType.String, value: "", is_required: true },
                    description               : { type: PropertyType.String, value: "" },
                    tool_types                : { type: PropertyType.List, form: {type: PropertyType.String, value: "" }, is_required: true},
                    aliases                   : { type: PropertyType.List, form: {type: PropertyType.String, value: "" }},
                    kill_chain_phases         : { type: PropertyType.List, form: {type: PropertyType.String, value: "" }},
                    tool_version              : { type: PropertyType.String, value: "" },
                },
                anchor_template: "@__builtin__anchor",
                style: StixBlockStyle
            },
            {
                id: "vulnerability",
                name: "Vulnerability",
                collection: MenuCollection.StixObject,
=======
                    name                      : { type: PropertyType.String, is_primary: true, is_required: true },
                    description               : { type: PropertyType.String },
                    tool_types                : { type: PropertyType.List, form: {type: PropertyType.String }, is_required: true},
                    aliases                   : { type: PropertyType.List, form: {type: PropertyType.String }},
                    kill_chain_phases         : { type: PropertyType.List, form: {type: PropertyType.String }},
                    tool_version              : { type: PropertyType.String },
                },
                anchor_template: "@__builtin__anchor",
                style: DarkTheme.DictionaryBlock({ head: { ...Colors.Gray }})
            },
            {
                id: "vulnerability",
                namespace: "stix_object.vulnerability",
                type: TemplateType.DictionaryBlock,
                role: SemanticRole.Node,
                properties: {
                    name                      : { type: PropertyType.String, is_primary: true, is_required: true },
                    description               : { type: PropertyType.String },
                },
                anchor_template: "@__builtin__anchor",
                style: DarkTheme.DictionaryBlock({ head: { ...Colors.Gray }})
            },
            {
                id: "artifact",
                namespace: "stix_observable.artifact",
                type: TemplateType.DictionaryBlock,
                role: SemanticRole.Node,
                properties: {
                    mime_type                 : { type: PropertyType.String },
                    payload_bin               : { type: PropertyType.String },
                    url                       : { type: PropertyType.String },
                    hashes                    : { type: PropertyType.String },
                    encryption_algorithm      : { type: PropertyType.String },
                    decryption_key            : { type: PropertyType.String },
                },
                anchor_template: "@__builtin__anchor",
                style: DarkTheme.DictionaryBlock({ head: { ...Colors.Gray }})
            },
            {
                id: "autonomous_system",
                namespace: "stix_observable.autonomous_system",
                type: TemplateType.DictionaryBlock,
                role: SemanticRole.Node,
                properties: {
                    number                    : { type: PropertyType.String, is_primary: true, is_required: true },
                    name                      : { type: PropertyType.String },
                    rir                       : { type: PropertyType.String },
                },
                anchor_template: "@__builtin__anchor",
                style: DarkTheme.DictionaryBlock({ head: { ...Colors.Gray }})
            },
            {
                id: "directory",
                namespace: "stix_observable.directory",
                type: TemplateType.DictionaryBlock,
                role: SemanticRole.Node,
                properties: {
                    path                      : { type: PropertyType.String, is_primary: true, is_required: true },
                    path_enc                  : { type: PropertyType.String },
                    ctime                     : { type: PropertyType.Date },
                    mtime                     : { type: PropertyType.Date },
                    atime                     : { type: PropertyType.Date },
                },
                anchor_template: "@__builtin__anchor",
                style: DarkTheme.DictionaryBlock({ head: { ...Colors.Gray }})
            },
            {
                id: "domain_name",
                namespace: "stix_observable.domain_name",
                type: TemplateType.DictionaryBlock,
                role: SemanticRole.Node,
                properties: {
                    value                     : { type: PropertyType.String, is_required: true },
                },
                anchor_template: "@__builtin__anchor",
                style: DarkTheme.DictionaryBlock({ head: { ...Colors.Gray }})
            },
            {
                id: "email_address",
                namespace: "stix_observable.email_address",
                type: TemplateType.DictionaryBlock,
                role: SemanticRole.Node,
                properties: {
                    value                     : { type: PropertyType.String, is_required: true },
                    display_name              : { type: PropertyType.String },
                },
                anchor_template: "@__builtin__anchor",
                style: DarkTheme.DictionaryBlock({ head: { ...Colors.Gray }})
            },
            {
                id: "email_message",
                namespace: "stix_observable.email_message",
                type: TemplateType.DictionaryBlock,
                role: SemanticRole.Node,
                properties: {
                    is_multipart              : { type: PropertyType.String, is_required: true },
                    date                      : { type: PropertyType.String },
                    content_type              : { type: PropertyType.String },
                    message_id                : { type: PropertyType.String },
                    subject                   : { type: PropertyType.String, is_primary: true },
                    received_lines            : { type: PropertyType.String },
                    additional_header_fields  : { type: PropertyType.String },
                    body                      : { type: PropertyType.String },
                    body_multipart            : { type: PropertyType.String },
                },
                anchor_template: "@__builtin__anchor",
                style: DarkTheme.DictionaryBlock({ head: { ...Colors.Gray }})
            },
            {
                id: "file",
                namespace: "stix_observable.file",
                type: TemplateType.DictionaryBlock,
                role: SemanticRole.Node,
                properties: {
                    hashes                    : { type: PropertyType.String },
                    size                      : { type: PropertyType.String },
                    name                      : { type: PropertyType.String, is_primary: true },
                    name_enc                  : { type: PropertyType.String },
                    magic_number_hex          : { type: PropertyType.String },
                    mime_type                 : { type: PropertyType.String },
                    ctime                     : { type: PropertyType.Date },
                    mtime                     : { type: PropertyType.Date },
                    atime                     : { type: PropertyType.Date },
                },
                anchor_template: "@__builtin__anchor",
                style: DarkTheme.DictionaryBlock({ head: { ...Colors.Gray }})
            },
            {
                id: "ipv4_address",
                namespace: "stix_observable.ipv4_address",
                type: TemplateType.DictionaryBlock,
                role: SemanticRole.Node,
                properties: {
                    value                     : { type: PropertyType.String, is_required: true },
                },
                anchor_template: "@__builtin__anchor",
                style: DarkTheme.DictionaryBlock({ head: { ...Colors.Gray }})
            },
            {
                id: "ipv6_address",
                namespace: "stix_observable.ipv6_address",
                type: TemplateType.DictionaryBlock,
                role: SemanticRole.Node,
                properties: {
                    value                     : { type: PropertyType.String, is_required: true },
                },
                anchor_template: "@__builtin__anchor",
                style: DarkTheme.DictionaryBlock({ head: { ...Colors.Gray }})
            },
            {
                id: "mac_address",
                namespace: "stix_observable.mac_address",
                type: TemplateType.DictionaryBlock,
                role: SemanticRole.Node,
                properties: {
                    value                     : { type: PropertyType.String, is_required: true },
                },
                anchor_template: "@__builtin__anchor",
                style: DarkTheme.DictionaryBlock({ head: { ...Colors.Gray }})
            },
            {
                id: "mutex",
                namespace: "stix_observable.mutex",
>>>>>>> 24cc24ef
                type: TemplateType.DictionaryBlock,
                role: SemanticRole.Node,
                properties: {
<<<<<<< HEAD
                    name                      : { type: PropertyType.String, value: "", is_required: true },
                    description               : { type: PropertyType.String, value: "" },
                },
                anchor_template: "@__builtin__anchor",
                style: StixBlockStyle
            },
            {
                id: "artifact",
                name: "Artifact",
                collection: MenuCollection.StixObservable,
                type: TemplateType.DictionaryBlock,
                role: SemanticRole.Node,
                title_key: "mime_type",
                properties: {
                    mime_type                 : { type: PropertyType.String, value: "" },
                    payload_bin               : { type: PropertyType.String, value: "" },
                    url                       : { type: PropertyType.String, value: "" },
                    hashes                    : { type: PropertyType.String, value: "" },
                    encryption_algorithm      : { type: PropertyType.String, value: "" },
                    decryption_key            : { type: PropertyType.String, value: "" },
                },
                anchor_template: "@__builtin__anchor",
                style: StixBlockStyle
            },
            {
                id: "autonomous_system",
                name: "Autonomous System",
                collection: MenuCollection.StixObservable,
                type: TemplateType.DictionaryBlock,
                role: SemanticRole.Node,
                title_key: "number",
                properties: {
                    number                    : { type: PropertyType.String, value: "", is_required: true },
                    name                      : { type: PropertyType.String, value: "" },
                    rir                       : { type: PropertyType.String, value: "" },
                },
                anchor_template: "@__builtin__anchor",
                style: StixBlockStyle
            },
            {
                id: "directory",
                name: "Directory",
                collection: MenuCollection.StixObservable,
                type: TemplateType.DictionaryBlock,
                role: SemanticRole.Node,
                title_key: "path",
                properties: {
                    path                      : { type: PropertyType.String, value: "", is_required: true },
                    path_enc                  : { type: PropertyType.String, value: "" },
                    ctime                     : { type: PropertyType.Date, value: new Date() },
                    mtime                     : { type: PropertyType.Date, value: new Date() },
                    atime                     : { type: PropertyType.Date, value: new Date() },
                },
                anchor_template: "@__builtin__anchor",
                style: StixBlockStyle
            },
            {
                id: "domain_name",
                name: "Domain Name",
                collection: MenuCollection.StixObservable,
                type: TemplateType.DictionaryBlock,
                role: SemanticRole.Node,
                title_key: "value",
                properties: {
                    value                     : { type: PropertyType.String, value: "", is_required: true },
                },
                anchor_template: "@__builtin__anchor",
                style: StixBlockStyle
            },
            {
                id: "email_address",
                name: "Email Address",
                collection: MenuCollection.StixObservable,
                type: TemplateType.DictionaryBlock,
                role: SemanticRole.Node,
                title_key: "value",
                properties: {
                    value                     : { type: PropertyType.String, value: "", is_required: true },
                    display_name              : { type: PropertyType.String, value: "" },
                },
                anchor_template: "@__builtin__anchor",
                style: StixBlockStyle
            },
            {
                id: "email_message",
                name: "Email Message",
                collection: MenuCollection.StixObservable,
                type: TemplateType.DictionaryBlock,
                role: SemanticRole.Node,
                title_key: "subject",
                properties: {
                    is_multipart              : { type: PropertyType.String, value: "", is_required: true },
                    date                      : { type: PropertyType.String, value: "" },
                    content_type              : { type: PropertyType.String, value: "" },
                    message_id                : { type: PropertyType.String, value: "" },
                    subject                   : { type: PropertyType.String, value: "" },
                    received_lines            : { type: PropertyType.String, value: "" },
                    additional_header_fields  : { type: PropertyType.String, value: "" },
                    body                      : { type: PropertyType.String, value: "" },
                    body_multipart            : { type: PropertyType.String, value: "" },
                },
                anchor_template: "@__builtin__anchor",
                style: StixBlockStyle
            },
            {
                id: "file",
                name: "File",
                collection: MenuCollection.StixObservable,
                type: TemplateType.DictionaryBlock,
                role: SemanticRole.Node,
                title_key: "name",
                properties: {
                    hashes                    : { type: PropertyType.String, value: "" },
                    size                      : { type: PropertyType.String, value: "" },
                    name                      : { type: PropertyType.String, value: "" },
                    name_enc                  : { type: PropertyType.String, value: "" },
                    magic_number_hex          : { type: PropertyType.String, value: "" },
                    mime_type                 : { type: PropertyType.String, value: "" },
                    ctime                     : { type: PropertyType.Date, value: new Date() },
                    mtime                     : { type: PropertyType.Date, value: new Date() },
                    atime                     : { type: PropertyType.Date, value: new Date() },
                },
                anchor_template: "@__builtin__anchor",
                style: StixBlockStyle
            },
            {
                id: "ipv4_addr",
                name: "IPv4 Address",
                collection: MenuCollection.StixObservable,
                type: TemplateType.DictionaryBlock,
                role: SemanticRole.Node,
                title_key: "value",
                properties: {
                    value                     : { type: PropertyType.String, value: "", is_required: true },
                },
                anchor_template: "@__builtin__anchor",
                style: StixBlockStyle
            },
            {
                id: "ipv6_addr",
                name: "IPv6 Address",
                collection: MenuCollection.StixObservable,
                type: TemplateType.DictionaryBlock,
                role: SemanticRole.Node,
                title_key: "value",
                properties: {
                    value                     : { type: PropertyType.String, value: "", is_required: true },
                },
                anchor_template: "@__builtin__anchor",
                style: StixBlockStyle
            },
            {
                id: "mac_addr",
                name: "MAC Address",
                collection: MenuCollection.StixObservable,
                type: TemplateType.DictionaryBlock,
                role: SemanticRole.Node,
                title_key: "value",
                properties: {
                    value                     : { type: PropertyType.String, value: "", is_required: true },
                },
                anchor_template: "@__builtin__anchor",
                style: StixBlockStyle
            },
            {
                id: "mutex",
                name: "Mutex",
                collection: MenuCollection.StixObservable,
                type: TemplateType.DictionaryBlock,
                role: SemanticRole.Node,
                title_key: "name",
                properties: {
                    name                      : { type: PropertyType.String, value: "", is_required: true },
                },
                anchor_template: "@__builtin__anchor",
                style: StixBlockStyle
            },
            {
                id: "network_traffic",
                name: "Network Traffic",
                collection: MenuCollection.StixObservable,
                type: TemplateType.DictionaryBlock,
                role: SemanticRole.Node,
                title_key: "dst_port",
                properties: {
                    start                     : { type: PropertyType.Date, value: new Date() },
                    end                       : { type: PropertyType.Date, value: new Date() },
                    is_active                 : { type: PropertyType.String, value: "" },
                    src_port                  : { type: PropertyType.Int, value: 0 },
                    dst_port                  : { type: PropertyType.Int, value: 0 },
                    protocols                 : { type: PropertyType.List, form: {type: PropertyType.String, value: "" }, is_required: true},
                    src_byte_count            : { type: PropertyType.Int, value: 0 },
                    dst_byte_count            : { type: PropertyType.Int, value: 0 },
                    src_packets               : { type: PropertyType.String, value: "" },
                    dst_packets               : { type: PropertyType.String, value: "" },
                    ipfix                     : { type: PropertyType.String, value: "" },
                },
                anchor_template: "@__builtin__anchor",
                style: StixBlockStyle
            },
            {
                id: "process",
                name: "Process",
                collection: MenuCollection.StixObservable,
                type: TemplateType.DictionaryBlock,
                role: SemanticRole.Node,
                title_key: "pid",
                properties: {
                    is_hidden                 : { type: PropertyType.String, value: "" },
                    pid                       : { type: PropertyType.Int, value: 0 },
                    created_time              : { type: PropertyType.Date, value: new Date() },
                    cwd                       : { type: PropertyType.String, value: "" },
                    command_line              : { type: PropertyType.String, value: "" },
                    environment_variables     : { type: PropertyType.String, value: "" },
                },
                anchor_template: "@__builtin__anchor",
                style: StixBlockStyle
            },
            {
                id: "software",
                name: "Software",
                collection: MenuCollection.StixObservable,
                type: TemplateType.DictionaryBlock,
                role: SemanticRole.Node,
                title_key: "name",
                properties: {
                    name                      : { type: PropertyType.String, value: "", is_required: true },
                    cpe                       : { type: PropertyType.String, value: "" },
                    languages                 : { type: PropertyType.List, form: {type: PropertyType.String, value: "" }},
                    vendor                    : { type: PropertyType.String, value: "" },
                    version                   : { type: PropertyType.String, value: "" },
                },
                anchor_template: "@__builtin__anchor",
                style: StixBlockStyle
            },
            {
                id: "url",
                name: "URL",
                collection: MenuCollection.StixObservable,
                type: TemplateType.DictionaryBlock,
                role: SemanticRole.Node,
                title_key: "value",
                properties: {
                    value                     : { type: PropertyType.String, value: "", is_required: true },
                },
                anchor_template: "@__builtin__anchor",
                style: StixBlockStyle
            },
            {
                id: "user_account",
                name: "User Account",
                collection: MenuCollection.StixObservable,
                type: TemplateType.DictionaryBlock,
                role: SemanticRole.Node,
                title_key: "display_name",
                properties: {
                    user_id                   : { type: PropertyType.String, value: "" },
                    credential                : { type: PropertyType.String, value: "" },
                    account_login             : { type: PropertyType.String, value: "" },
                    account_type              : { type: PropertyType.String, value: "" },
                    display_name              : { type: PropertyType.String, value: "" },
                    is_service_account        : { type: PropertyType.String, value: "" },
                    is_privileged             : { type: PropertyType.String, value: "" },
                    can_escalate_privs        : { type: PropertyType.String, value: "" },
                    is_disabled               : { type: PropertyType.String, value: "" },
                    account_created           : { type: PropertyType.Date, value: new Date() },
                    account_expires           : { type: PropertyType.Date, value: new Date() },
                    credential_last_changed   : { type: PropertyType.Date, value: new Date() },
                    account_first_login       : { type: PropertyType.Date, value: new Date() },
                    account_last_login        : { type: PropertyType.Date, value: new Date() },
                },
                anchor_template: "@__builtin__anchor",
                style: StixBlockStyle
            },
            {
                id: "windows_registry_key",
                name: "Windows Registry Key",
                collection: MenuCollection.StixObservable,
                type: TemplateType.DictionaryBlock,
                role: SemanticRole.Node,
                title_key: "key",
                properties: {
                    key                       : { type: PropertyType.String, value: "" },
                    value                     : { type: PropertyType.List, form: {type: PropertyType.String, value: "" }},
                    modified_time             : { type: PropertyType.Date, value: new Date() },
                    number_of_subkeys         : { type: PropertyType.Int, value: 0 },
                },
                anchor_template: "@__builtin__anchor",
                style: StixBlockStyle
            },
            {
                id: "x509_certificate",
                name: "X509 Certificate",
                collection: MenuCollection.StixObservable,
                type: TemplateType.DictionaryBlock,
                role: SemanticRole.Node,
                title_key: "subject",
                properties: {
                    is_self_signed            : { type: PropertyType.String, value: "" },
                    hashes                    : { type: PropertyType.String, value: "" },
                    version                   : { type: PropertyType.String, value: "" },
                    serial_number             : { type: PropertyType.String, value: "" },
                    signature_algorithm       : { type: PropertyType.String, value: "" },
                    issuer                    : { type: PropertyType.String, value: "" },
                    validity_not_before       : { type: PropertyType.Date, value: new Date() },
                    validity_not_after        : { type: PropertyType.Date, value: new Date() },
                    subject                   : { type: PropertyType.String, value: "" },
                    subject_public_key_algorithm: { type: PropertyType.String, value: "" },
                    subject_public_key_modulus: { type: PropertyType.String, value: "" },
                    subject_public_key_exponent: { type: PropertyType.Int, value: 0 },
                },
                anchor_template: "@__builtin__anchor",
                style: StixBlockStyle
            },
        ]
    },
    help_links: [
        {
            text: "Attack Flow Website",
            url: "https://center-for-threat-informed-defense.github.io/attack-flow/"
        },
        {
            text: "Builder Help",
            url: "https://center-for-threat-informed-defense.github.io/attack-flow/builder/"
        },
        {
            text: "GitHub Repository",
            url: "https://github.com/center-for-threat-informed-defense/attack-flow"
        },
        {
            text: "MITRE ATT&CK Framework",
            url: "https://attack.mitre.org/"
=======
                    name                      : { type: PropertyType.String, is_required: true },
                },
                anchor_template: "@__builtin__anchor",
                style: DarkTheme.DictionaryBlock({ head: { ...Colors.Gray }})
            },
            {
                id: "network_traffic",
                namespace: "stix_observable.network_traffic",
                type: TemplateType.DictionaryBlock,
                role: SemanticRole.Node,
                properties: {
                    start                     : { type: PropertyType.Date },
                    end                       : { type: PropertyType.Date },
                    is_active                 : { type: PropertyType.String },
                    src_port                  : { type: PropertyType.Int, min: 0, max: 65535 },
                    dst_port                  : { type: PropertyType.Int, min: 0, max: 65535 },
                    protocols                 : { type: PropertyType.List, form: { type: PropertyType.String }, is_required: true},
                    src_byte_count            : { type: PropertyType.Int, min: 0 },
                    dst_byte_count            : { type: PropertyType.Int, min: 0 },
                    src_packets               : { type: PropertyType.String },
                    dst_packets               : { type: PropertyType.String },
                    ipfix                     : { type: PropertyType.String },
                },
                anchor_template: "@__builtin__anchor",
                style: DarkTheme.DictionaryBlock({ head: { ...Colors.Gray }})
            },
            {
                id: "process",
                namespace: "stix_observable.process",
                type: TemplateType.DictionaryBlock,
                role: SemanticRole.Node,
                properties: {
                    is_hidden                 : { type: PropertyType.String },
                    pid                       : { type: PropertyType.Int, min: 0 },
                    created_time              : { type: PropertyType.Date },
                    cwd                       : { type: PropertyType.String },
                    command_line              : { type: PropertyType.String, is_required: true },
                    environment_variables     : { type: PropertyType.String },
                },
                anchor_template: "@__builtin__anchor",
                style: DarkTheme.DictionaryBlock({ head: { ...Colors.Gray }})
            },
            {
                id: "software",
                namespace: "stix_observable.software",
                type: TemplateType.DictionaryBlock,
                role: SemanticRole.Node,
                properties: {
                    name                      : { type: PropertyType.String, is_primary: true, is_required: true },
                    cpe                       : { type: PropertyType.String },
                    languages                 : { type: PropertyType.List, form: {type: PropertyType.String}},
                    vendor                    : { type: PropertyType.String },
                    version                   : { type: PropertyType.String },
                },
                anchor_template: "@__builtin__anchor",
                style: DarkTheme.DictionaryBlock({ head: { ...Colors.Gray }})
            },
            {
                id: "url",
                namespace: "stix_observable.url",
                type: TemplateType.DictionaryBlock,
                role: SemanticRole.Node,
                properties: {
                    value                     : { type: PropertyType.String, is_required: true },
                },
                anchor_template: "@__builtin__anchor",
                style: DarkTheme.DictionaryBlock({ head: { ...Colors.Gray }})
            },
            {
                id: "user_account",
                namespace: "stix_observable.user_account",
                type: TemplateType.DictionaryBlock,
                role: SemanticRole.Node,
                properties: {
                    user_id                   : { type: PropertyType.String },
                    credential                : { type: PropertyType.String },
                    account_login             : { type: PropertyType.String },
                    account_type              : { type: PropertyType.String },
                    display_name              : { type: PropertyType.String, is_primary: true, is_required: true },
                    is_service_account        : { type: PropertyType.String },
                    is_privileged             : { type: PropertyType.String },
                    can_escalate_privs        : { type: PropertyType.String },
                    is_disabled               : { type: PropertyType.String },
                    account_created           : { type: PropertyType.Date },
                    account_expires           : { type: PropertyType.Date },
                    credential_last_changed   : { type: PropertyType.Date },
                    account_first_login       : { type: PropertyType.Date },
                    account_last_login        : { type: PropertyType.Date },
                },
                anchor_template: "@__builtin__anchor",
                style: DarkTheme.DictionaryBlock({ head: { ...Colors.Gray }})
            },
            {
                id: "windows_registry_key",
                namespace: "stix_observable.windows_registry_key",
                type: TemplateType.DictionaryBlock,
                role: SemanticRole.Node,
                properties: {
                    key                       : { type: PropertyType.String, is_primary: true, is_required: true },
                    value                     : { type: PropertyType.List, form: {type: PropertyType.String}},
                    modified_time             : { type: PropertyType.Date },
                    number_of_subkeys         : { type: PropertyType.Int, min: 0 },
                },
                anchor_template: "@__builtin__anchor",
                style: DarkTheme.DictionaryBlock({ head: { ...Colors.Gray }})
            },
            {
                id: "x509_certificate",
                namespace: "stix_observable.x509_certificate",
                type: TemplateType.DictionaryBlock,
                role: SemanticRole.Node,
                properties: {
                    subject                   : { type: PropertyType.String, is_primary: true, is_required: true },
                    is_self_signed            : { type: PropertyType.String },
                    hashes                    : { type: PropertyType.String },
                    version                   : { type: PropertyType.String },
                    serial_number             : { type: PropertyType.String },
                    signature_algorithm       : { type: PropertyType.String },
                    issuer                    : { type: PropertyType.String },
                    validity_not_before       : { type: PropertyType.Date },
                    validity_not_after        : { type: PropertyType.Date },
                    subject_public_key_algorithm: { type: PropertyType.String },
                    subject_public_key_modulus: { type: PropertyType.String },
                    subject_public_key_exponent: { type: PropertyType.Int, min: 0 },
                },
                anchor_template: "@__builtin__anchor",
                style: DarkTheme.DictionaryBlock({ head: { ...Colors.Gray }})
            }
        ]
    },
    menus: {
        help_menu: {
            help_links: [
                {
                    text: "Attack Flow Website",
                    url: "https://center-for-threat-informed-defense.github.io/attack-flow/"
                },
                {
                    text: "Attack Flow Builder Help",
                    url: "https://center-for-threat-informed-defense.github.io/attack-flow/builder/"
                },
                {
                    text: "GitHub Repository",
                    url: "https://github.com/center-for-threat-informed-defense/attack-flow"
                },
                {
                    text: "MITRE ATT&CK Framework",
                    url: "https://attack.mitre.org/"
                }
            ]
>>>>>>> 24cc24ef
        }
    },
    validator,
    publisher
};

export default config;<|MERGE_RESOLUTION|>--- conflicted
+++ resolved
@@ -1,131 +1,6 @@
 import validator from "./builder.config.validator";
 import publisher from "./builder.config.publisher";
 import { AppConfiguration } from "@/store/StoreTypes";
-<<<<<<< HEAD
-import { Property, PropertyType, StringPropertyDescriptor } from "./scripts/BlockDiagram/Property";
-import { SemanticRole, TemplateType } from "./scripts/BlockDiagram/DiagramFactory";
-import { SemanticRoleMask } from "./scripts/BlockDiagram";
-import { MenuCollection } from "./scripts/BlockDiagram/DiagramFactory";
-​
-/**
- * Standard Dictionary Block Style
- */
-const StandardDictionaryBlockStyle = {
-    max_width: 320,
-    head: {
-        fill_color: "#000",
-        stroke_color: "#000",
-        title: {
-            font: { family: "Inter", size: "8pt", weight: 600 },
-            color: "#d8d8d8",
-            padding: 8
-        },
-        subtitle:  {
-            font: { family: "Inter", size: "13pt", weight: 800 },
-            color: "#d8d8d8",
-            lineHeight: 23
-        },
-        vertical_padding: 14
-    },
-    body: {
-        fill_color: "#1f1f1f",
-        stroke_color: "#383838",
-        field_name: {
-            font: { family: "Inter", size: "8pt", weight: 600 },
-            color: "#b3b3b3",
-            padding: 12
-        },
-        field_value: {
-            font: { family: "Inter", size: "10.5pt" },
-            color: "#bfbfbf",
-            line_height: 20,
-            padding: 22
-        },
-        vertical_padding: 18
-    },
-    select_outline: {
-        padding: 4,
-        solo_color: "#e6d845",
-        many_color: "#e6d845",
-        border_radius: 9
-    },
-    anchor_markers: {
-        color: "#ffffff",
-        size: 3
-    },
-    border_radius: 5,
-    horizontal_padding: 20
-}
-​
-/**
- * Standard Operator Block Style
- */
-const StandardOperatorBlockStyle = {
-    fill_color: "#c94040",
-    stroke_color: "#dd5050",
-    text: {
-        font: { family: "Inter", size: "14pt", weight: 800 },
-        color: "#d8d8d8"
-    },
-    border_radius: 15,
-    select_outline: {
-        padding: 4,
-        solo_color: "#e6d845",
-        many_color: "#e6d845",
-        border_radius: 19
-    },
-    anchor_markers: {
-        color: "#ffffff",
-        size: 3
-    },
-    vertical_padding: 18,
-    horizontal_padding: 35
-}
-​
-/**
- * Action Block Style
- */
-const ActionBlockStyle = structuredClone(StandardDictionaryBlockStyle);
-ActionBlockStyle.head.fill_color = "#637bc9";
-ActionBlockStyle.head.stroke_color = "#708ce6"
-​
-/**
- * Asset Block Style
- */
- const AssetBlockStyle = structuredClone(StandardDictionaryBlockStyle);
- AssetBlockStyle.head.fill_color = "#c26130";
- AssetBlockStyle.head.stroke_color = "#e57339"
-​
-/**
- * Condition Block Style
- */
-const ConditionBlockStyle = structuredClone(StandardDictionaryBlockStyle);
-ConditionBlockStyle.head.fill_color = "#2a9642";
-ConditionBlockStyle.head.stroke_color = "#32b34e"
-​
-/**
- * AND Block Style
- */
- const AndBlockStyle = structuredClone(StandardOperatorBlockStyle);
-​
-/**
- * OR Block Style
- */
-const OrBlockStyle = structuredClone(StandardOperatorBlockStyle);
-/**
- * Infrastructure Style
- */
-const StixBlockStyle = structuredClone(StandardDictionaryBlockStyle);
-StixBlockStyle.head.fill_color = "#848484";
-StixBlockStyle.head.stroke_color = "#6b6b6b";
-​
- /**
-  * App Configuration
-  */
-const config: AppConfiguration = {
-    file_type_name: "Attack Flow",
-    file_type_extension: "afb",
-=======
 import { Colors, DarkTheme } from "./scripts/BlockDiagram/DiagramFactory/Themes";
 import { 
     AnchorAngle,
@@ -138,7 +13,6 @@
     file_type_name: "Attack Flow",
     file_type_extension: "afb",
     is_web_hosted: false,
->>>>>>> 24cc24ef
     schema: {
         page_template: "attack_flow_page",
         templates: [
@@ -214,22 +88,6 @@
             },
             {
                 id: "action",
-<<<<<<< HEAD
-                name: "Action",
-                collection: MenuCollection.AttackFlow,
-                type: TemplateType.DictionaryBlock,
-                role: SemanticRole.Node,
-                title_key: "name",
-                properties: {
-                    name           : { type: PropertyType.String, value: "", is_required: true },
-                    tactic_id      : { type: PropertyType.String, value: "" },
-                    tactic_ref     : { type: PropertyType.String, value: "" },
-                    technique_id   : { type: PropertyType.String, value: "" },
-                    technique_ref  : { type: PropertyType.String, value: "" },
-                    execution_start: { type: PropertyType.Date, value: new Date() },
-                    execution_end  : { type: PropertyType.Date, value: new Date() },
-                    description    : { type: PropertyType.String, value: "" },
-=======
                 namespace: "attack_flow.action",
                 type: TemplateType.DictionaryBlock,
                 role: SemanticRole.Node,
@@ -265,47 +123,24 @@
                     execution_start           : { type: PropertyType.Date },
                     execution_end             : { type: PropertyType.Date },
                     description               : { type: PropertyType.String },
->>>>>>> 24cc24ef
                 },
                 anchor_template: "@__builtin__anchor",
                 style: DarkTheme.DictionaryBlock({ head: { ...Colors.Blue }})
             },
             {
                 id: "asset",
-<<<<<<< HEAD
-                name: "Asset",
-                collection: MenuCollection.AttackFlow,
-=======
                 namespace: "attack_flow.asset",
->>>>>>> 24cc24ef
-                type: TemplateType.DictionaryBlock,
-                role: SemanticRole.Node,
-                properties: {
-<<<<<<< HEAD
-                    name         : { type: PropertyType.String, value: "", is_required: true},
-                    description  : { type: PropertyType.String, value: "" }
-=======
+                type: TemplateType.DictionaryBlock,
+                role: SemanticRole.Node,
+                properties: {
                     name                      : { type: PropertyType.String, is_primary: true, is_required: true},
                     description               : { type: PropertyType.String }
->>>>>>> 24cc24ef
                 },
                 anchor_template: "@__builtin__anchor",
                 style: DarkTheme.DictionaryBlock({ head: { ...Colors.Orange }})
             },
             {
                 id: "condition",
-<<<<<<< HEAD
-                name: "Condition",
-                type: TemplateType.DictionaryBlock,
-                role: SemanticRole.Node,
-                title_key: "description",
-                collection: MenuCollection.AttackFlow,
-                properties: {
-                    description     : { type: PropertyType.String, value: "", is_required: true },
-                    pattern         : { type: PropertyType.String, value: "" },
-                    pattern_type    : { type: PropertyType.String, value: "" },
-                    pattern_version : { type: PropertyType.String, value: "" },
-=======
                 namespace: "attack_flow.condition",
                 type: TemplateType.BranchBlock,
                 role: SemanticRole.Node,
@@ -314,7 +149,6 @@
                     pattern                   : { type: PropertyType.String },
                     pattern_type              : { type: PropertyType.String },
                     pattern_version           : { type: PropertyType.String },
->>>>>>> 24cc24ef
                 },
                 branches: [
                     { 
@@ -348,14 +182,8 @@
             },
             {
                 id: "and",
-<<<<<<< HEAD
-                name: "Operator: AND",
-                collection: MenuCollection.AttackFlow,
-                type: TemplateType.OperatorBlock,
-=======
                 namespace: "attack_flow.AND_operator",
                 type: TemplateType.TextBlock,
->>>>>>> 24cc24ef
                 role: SemanticRole.Node,
                 properties: {
                     text: { 
@@ -370,16 +198,9 @@
                 style: DarkTheme.TextBlock({ ...Colors.Red, horizontal_padding: 35 })
             },
             {
-<<<<<<< HEAD
-                id: "or",
-                name: "Operator: OR",
-                collection: MenuCollection.AttackFlow,
-                type: TemplateType.OperatorBlock,
-=======
                 id: "attack_pattern",
                 namespace: "stix_object.attack_pattern",
                 type: TemplateType.DictionaryBlock,
->>>>>>> 24cc24ef
                 role: SemanticRole.Node,
                 properties: {
                     name                      : { type: PropertyType.String, is_primary: true, is_required: true },
@@ -391,11 +212,6 @@
                 style: DarkTheme.DictionaryBlock({ head: { ...Colors.Gray }})
             },
             {
-<<<<<<< HEAD
-                id: "attack_pattern",
-                name: "Attack Pattern",
-                collection: MenuCollection.StixObject,
-=======
                 id: "campaign",
                 namespace: "stix_object.campaign",
                 type: TemplateType.DictionaryBlock,
@@ -429,24 +245,9 @@
             {
                 id: "grouping",
                 namespace: "stix_object.grouping",
->>>>>>> 24cc24ef
-                type: TemplateType.DictionaryBlock,
-                role: SemanticRole.Node,
-                properties: {
-<<<<<<< HEAD
-                    name                    : { type: PropertyType.String, value: "", is_required: true },
-                    description             : { type: PropertyType.String, value: "" },
-                    aliases                 : { type: PropertyType.List, form: {type: PropertyType.String, value: "" }},
-                    kill_chain_phases       : { type: PropertyType.List, form: {type: PropertyType.String, value: "" }},
-                },
-                anchor_template: "@__builtin__anchor",
-                style: StixBlockStyle
-            },
-            {
-                id: "campaign",
-                name: "Campaign",
-                collection: MenuCollection.StixObject,
-=======
+                type: TemplateType.DictionaryBlock,
+                role: SemanticRole.Node,
+                properties: {
                     name                      : { type: PropertyType.String, is_primary: true },
                     description               : { type: PropertyType.String },
                     context                   : { type: PropertyType.String, is_required: true },
@@ -457,26 +258,9 @@
             {
                 id: "identity",
                 namespace: "stix_object.identity",
->>>>>>> 24cc24ef
-                type: TemplateType.DictionaryBlock,
-                role: SemanticRole.Node,
-                properties: {
-<<<<<<< HEAD
-                    name                      : { type: PropertyType.String, value: "", is_required: true },
-                    description               : { type: PropertyType.String, value: "" },
-                    aliases                   : { type: PropertyType.List, form: {type: PropertyType.String, value: ""} },
-                    first_seen                : { type: PropertyType.Date, value: new Date() },
-                    last_seen                 : { type: PropertyType.Date, value: new Date() },
-                    objective                 : { type: PropertyType.String, value: "" },
-                },
-                anchor_template: "@__builtin__anchor",
-                style: StixBlockStyle
-            },
-            {
-                id: "course_of_action",
-                name: "Course of Action",
-                collection: MenuCollection.StixObject,
-=======
+                type: TemplateType.DictionaryBlock,
+                role: SemanticRole.Node,
+                properties: {
                     name                      : { type: PropertyType.String, is_required: true, is_primary: true },
                     description               : { type: PropertyType.String },
                     roles                     : { type: PropertyType.List, form: { type: PropertyType.String } },
@@ -490,25 +274,9 @@
             {
                 id: "indicator",
                 namespace: "stix_object.indicator",
->>>>>>> 24cc24ef
-                type: TemplateType.DictionaryBlock,
-                role: SemanticRole.Node,
-                properties: {
-<<<<<<< HEAD
-                    name                      : { type: PropertyType.String, value: "", is_required: true },
-                    description               : { type: PropertyType.String, value: "" },
-                    action_type               : { type: PropertyType.String, value: "" },
-                    os_execution_envs         : { type: PropertyType.List, form: {type: PropertyType.String, value: "" }},
-                    action_bin                : { type: PropertyType.String, value: "" },
-                },
-                anchor_template: "@__builtin__anchor",
-                style: StixBlockStyle
-            },
-            {
-                id: "grouping",
-                name: "Grouping",
-                collection: MenuCollection.StixObject,
-=======
+                type: TemplateType.DictionaryBlock,
+                role: SemanticRole.Node,
+                properties: {
                     name                    : { type: PropertyType.String, is_primary: true },
                     description             : { type: PropertyType.String },
                     indicator_types         : { type: PropertyType.List, form: { type: PropertyType.String, is_required: true } },
@@ -637,257 +405,9 @@
             {
                 id: "observed_data",
                 namespace: "stix_object.observed_data",
->>>>>>> 24cc24ef
-                type: TemplateType.DictionaryBlock,
-                role: SemanticRole.Node,
-                properties: {
-<<<<<<< HEAD
-                    name                      : { type: PropertyType.String, value: "" },
-                    description               : { type: PropertyType.String, value: "" },
-                    context                   : { type: PropertyType.String, value: "", is_required: true },
-                },
-                anchor_template: "@__builtin__anchor",
-                style: StixBlockStyle
-            },
-            {
-                id: "identity",
-                name: "Identity",
-                collection: MenuCollection.StixObject,
-                type: TemplateType.DictionaryBlock,
-                role: SemanticRole.Node,
-                title_key: "name",
-                properties: {
-                    name                      : { type: PropertyType.String, value: "", is_required: true },
-                    description               : { type: PropertyType.String, value: "" },
-                    roles                     : { type: PropertyType.List, form: {type: PropertyType.String, value: "" }},
-                    identity_class            : { type: PropertyType.String, value: "", is_required: true },
-                    sectors                   : { type: PropertyType.List, form: {type: PropertyType.String, value: "" }},
-                    contact_information       : { type: PropertyType.String, value: "" }
-                },
-                anchor_template: "@__builtin__anchor",
-                style: StixBlockStyle
-            },
-            {
-                id: "indicator",
-                name: "Indicator",
-                collection: MenuCollection.StixObject,
-                type: TemplateType.DictionaryBlock,
-                role: SemanticRole.Node,
-                title_key: "name",
-                properties: {
-                    name                    : { type: PropertyType.String, value: "" },
-                    description             : { type: PropertyType.String, value: "" },
-                    indicator_types         : { type: PropertyType.List, form: {type: PropertyType.String, value: "" }, is_required: true},
-                    pattern                 : { type: PropertyType.String, value: "", is_required: true },
-                    pattern_type            : { type: PropertyType.String, value: "", is_required: true },
-                    patter_version          : { type: PropertyType.String, value: "" },
-                    valid_from              : { type: PropertyType.Date, value: new Date(), is_required: true},
-                    valid_until             : { type: PropertyType.Date, value: new Date()},
-                    kill_chain_phases       : { type: PropertyType.List, form: {type: PropertyType.String, value: "" }},
-                },
-                anchor_template: "@__builtin__anchor",
-                style: StixBlockStyle
-            },
-            {
-                id: "infrastructure",
-                name: "Infrastructure",
-                collection: MenuCollection.StixObject,
-                type: TemplateType.DictionaryBlock,
-                role: SemanticRole.Node,
-                title_key: "name",
-                properties: {
-                    name                    : { type: PropertyType.String, value: "", is_required: true },
-                    description             : { type: PropertyType.String, value: "" },
-                    infrustructure_types    : { type: PropertyType.List, form: {type: PropertyType.String, value: "" }, is_required: true},
-                    aliases                 : { type: PropertyType.List, form: {type: PropertyType.String, value: "" }},
-                    kill_chain_phases       : { type: PropertyType.List, form: {type: PropertyType.String, value: "" }},
-                    first_seen              : { type: PropertyType.Date, value: new Date() },
-                    last_seen               : { type: PropertyType.Date, value: new Date() }
-                },
-                anchor_template: "@__builtin__anchor",
-                style: StixBlockStyle
-            },
-            {
-                id: "intrusion_set",
-                name: "Intrusion Set",
-                collection: MenuCollection.StixObject,
-                type: TemplateType.DictionaryBlock,
-                role: SemanticRole.Node,
-                title_key: "name",
-                properties: {
-                    name                    : { type: PropertyType.String, value: "", is_required: true },
-                    description             : { type: PropertyType.String, value: "" },
-                    aliases                 : { type: PropertyType.List, form: {type: PropertyType.String, value: "" }, is_required: true},
-                    first_seen              : { type: PropertyType.Date, value: new Date() },
-                    last_seen               : { type: PropertyType.Date, value: new Date() },
-                    goals                   : { type: PropertyType.List, form: {type: PropertyType.String, value: "" }},
-                    resource_level          : { type: PropertyType.String, value: ""},
-                    primary_motivation      : { type: PropertyType.String, value: ""},
-                    secondary_motivations   : { type: PropertyType.List, form: {type: PropertyType.String, value: "" }},
-                },
-                anchor_template: "@__builtin__anchor",
-                style: StixBlockStyle
-            },
-            {
-                id: "location",
-                name: "Location",
-                collection: MenuCollection.StixObject,
-                type: TemplateType.DictionaryBlock,
-                role: SemanticRole.Node,
-                title_key: "name",
-                properties: {
-                    name                    : { type: PropertyType.String, value: "" },
-                    description             : { type: PropertyType.String, value: "" },
-                    latitude                : { type: PropertyType.Float, value: 0 },
-                    longitude               : { type: PropertyType.Float, value: 0 },
-                    precision               : { type: PropertyType.Float, value: 0 },
-                    region                  : { type: PropertyType.String, value: "" },
-                    country                 : { type: PropertyType.String, value: ""},
-                    administrative_area     : { type: PropertyType.String, value: ""},
-                    city                    : { type: PropertyType.String, value: ""},
-                    street_address          : { type: PropertyType.String, value: ""},
-                    postal_code             : { type: PropertyType.String, value: ""}
-                },
-                anchor_template: "@__builtin__anchor",
-                style: StixBlockStyle
-            },
-            {
-                id: "malware",
-                name: "Malware",
-                collection: MenuCollection.StixObject,
-                type: TemplateType.DictionaryBlock,
-                role: SemanticRole.Node,
-                title_key: "name",
-                properties: {
-                    name                    : { type: PropertyType.String, value: "" },
-                    description             : { type: PropertyType.String, value: "" },
-                    malware_types           : { type: PropertyType.List, form: {type: PropertyType.String, value: "" }, is_required: true},
-                    is_family               : { type: PropertyType.String, value: "", is_required: true },
-                    aliases                 : { type: PropertyType.List, form: {type: PropertyType.String, value: "" }},
-                    kill_chain_phases       : { type: PropertyType.List, form: {type: PropertyType.String, value: "" }},
-                    first_seen              : { type: PropertyType.Date, value: new Date()},
-                    last_seen               : { type: PropertyType.Date, value: new Date()},
-                    os_execution_envs       : { type: PropertyType.List, form: {type: PropertyType.String, value: "" }},
-                    architecture_execution_envs: { type: PropertyType.List, form: {type: PropertyType.String, value: "" }},
-                    implementation_languages: { type: PropertyType.List, form: {type: PropertyType.String, value: "" }},
-                    capabilities            : { type: PropertyType.List, form: {type: PropertyType.String, value: "" }},
-                },
-                anchor_template: "@__builtin__anchor",
-                style: StixBlockStyle
-            },
-            {
-                id: "malware_analysis",
-                name: "Malware",
-                collection: MenuCollection.StixObject,
-                type: TemplateType.DictionaryBlock,
-                role: SemanticRole.Node,
-                title_key: "product",
-                properties: {
-                    product                 : { type: PropertyType.String, value: "", is_required: true },
-                    version                 : { type: PropertyType.String, value: "" },
-                    configuration_version   : { type: PropertyType.String, value: "" },
-                    modules                 : { type: PropertyType.List, form: {type: PropertyType.String, value: "" }},
-                    analysis_engine_version  : { type: PropertyType.String, value: "" },
-                    analysis_definition_version: { type: PropertyType.String, value: "" },
-                    submitted               : { type: PropertyType.Date, value: new Date()},
-                    analysis_started        : { type: PropertyType.Date, value: new Date()},
-                    analysis_ended          : { type: PropertyType.Date, value: new Date()},
-                    av_result               : { type: PropertyType.String, value: ""},
-                },
-                anchor_template: "@__builtin__anchor",
-                style: StixBlockStyle
-            },
-            {
-                id: "note",
-                name: "Note",
-                collection: MenuCollection.StixObject,
-                type: TemplateType.DictionaryBlock,
-                role: SemanticRole.Node,
-                title_key: "abstract",
-                properties: {
-                    abstract                : { type: PropertyType.String, value: "" },
-                    content                 : { type: PropertyType.String, value: "", is_required: true },
-                    authors                 : { type: PropertyType.List, form: {type: PropertyType.String, value: "" }},
-                },
-                anchor_template: "@__builtin__anchor",
-                style: StixBlockStyle
-            },
-            {
-                id: "observed_data",
-                name: "Observed Data",
-                collection: MenuCollection.StixObject,
-                type: TemplateType.DictionaryBlock,
-                role: SemanticRole.Node,
-                title_key: "first_observed",
-                properties: {
-                    first_observed            : { type: PropertyType.Date, value: new Date(), is_required: true },
-                    last_observed             : { type: PropertyType.Date, value: new Date(), is_required: true },
-                    number_observed           : { type: PropertyType.Int, value: 0, is_required: true },
-                },
-                anchor_template: "@__builtin__anchor",
-                style: StixBlockStyle
-            },
-            {
-                id: "opinion",
-                name: "Opinion",
-                collection: MenuCollection.StixObject,
-                type: TemplateType.DictionaryBlock,
-                role: SemanticRole.Node,
-                title_key: "explanation",
-                properties: {
-                    explanation             : { type: PropertyType.String, value: "" },
-                    authors                 : { type: PropertyType.List, form: {type: PropertyType.String, value: "" }},
-                    opinion                 : { type: PropertyType.String, value: "", is_required: true },
-                },
-                anchor_template: "@__builtin__anchor",
-                style: StixBlockStyle
-            },
-            {
-                id: "report",
-                name: "Report",
-                collection: MenuCollection.StixObject,
-                type: TemplateType.DictionaryBlock,
-                role: SemanticRole.Node,
-                title_key: "name",
-                properties: {
-                    name                    : { type: PropertyType.String, value: "", is_required: true },
-                    description             : { type: PropertyType.String, value: "" },
-                    report_types            : { type: PropertyType.List, form: {type: PropertyType.String, value: "" }, is_required: true},
-                    published               : { type: PropertyType.Date, value: new Date(), is_required: true },
-                },
-                anchor_template: "@__builtin__anchor",
-                style: StixBlockStyle
-            },
-            {
-                id: "threat-actor",
-                name: "Threat Actor",
-                collection: MenuCollection.StixObject,
-                type: TemplateType.DictionaryBlock,
-                role: SemanticRole.Node,
-                title_key: "name",
-                properties: {
-                    name                      : { type: PropertyType.String, value: "", is_required: true },
-                    description               : { type: PropertyType.String, value: "" },
-                    threat_actor_types        : { type: PropertyType.List, form: {type: PropertyType.String, value: "" }, is_required: true},
-                    aliases                   : { type: PropertyType.List, form: {type: PropertyType.String, value: "" }},
-                    first_seen                : { type: PropertyType.Date, value: new Date() },
-                    last_seen                 : { type: PropertyType.Date, value: new Date() },
-                    roles                     : { type: PropertyType.List, form: {type: PropertyType.String, value: "" }},
-                    goals                     : { type: PropertyType.List, form: {type: PropertyType.String, value: "" }},
-                    sophistication            : { type: PropertyType.String, value: "" },
-                    resource_level            : { type: PropertyType.String, value: "" },
-                    primary_motivation        : { type: PropertyType.String, value: "" },
-                    secondary_motivation      : { type: PropertyType.List, form: {type: PropertyType.String, value: "" }},
-                    personal_motivations      : { type: PropertyType.List, form: {type: PropertyType.String, value: "" }},
-                },
-                anchor_template: "@__builtin__anchor",
-                style: StixBlockStyle
-            },
-            {
-                id: "tool",
-                name: "Tool",
-                collection: MenuCollection.StixObject,
-=======
+                type: TemplateType.DictionaryBlock,
+                role: SemanticRole.Node,
+                properties: {
                     first_observed            : { type: PropertyType.Date, is_required: true },
                     last_observed             : { type: PropertyType.Date, is_required: true },
                     number_observed           : { type: PropertyType.Int, min: 0, is_required: true },
@@ -948,26 +468,9 @@
             {
                 id: "tool",
                 namespace: "stix_object.tool",
->>>>>>> 24cc24ef
-                type: TemplateType.DictionaryBlock,
-                role: SemanticRole.Node,
-                properties: {
-<<<<<<< HEAD
-                    name                      : { type: PropertyType.String, value: "", is_required: true },
-                    description               : { type: PropertyType.String, value: "" },
-                    tool_types                : { type: PropertyType.List, form: {type: PropertyType.String, value: "" }, is_required: true},
-                    aliases                   : { type: PropertyType.List, form: {type: PropertyType.String, value: "" }},
-                    kill_chain_phases         : { type: PropertyType.List, form: {type: PropertyType.String, value: "" }},
-                    tool_version              : { type: PropertyType.String, value: "" },
-                },
-                anchor_template: "@__builtin__anchor",
-                style: StixBlockStyle
-            },
-            {
-                id: "vulnerability",
-                name: "Vulnerability",
-                collection: MenuCollection.StixObject,
-=======
+                type: TemplateType.DictionaryBlock,
+                role: SemanticRole.Node,
+                properties: {
                     name                      : { type: PropertyType.String, is_primary: true, is_required: true },
                     description               : { type: PropertyType.String },
                     tool_types                : { type: PropertyType.List, form: {type: PropertyType.String }, is_required: true},
@@ -1131,344 +634,9 @@
             {
                 id: "mutex",
                 namespace: "stix_observable.mutex",
->>>>>>> 24cc24ef
-                type: TemplateType.DictionaryBlock,
-                role: SemanticRole.Node,
-                properties: {
-<<<<<<< HEAD
-                    name                      : { type: PropertyType.String, value: "", is_required: true },
-                    description               : { type: PropertyType.String, value: "" },
-                },
-                anchor_template: "@__builtin__anchor",
-                style: StixBlockStyle
-            },
-            {
-                id: "artifact",
-                name: "Artifact",
-                collection: MenuCollection.StixObservable,
-                type: TemplateType.DictionaryBlock,
-                role: SemanticRole.Node,
-                title_key: "mime_type",
-                properties: {
-                    mime_type                 : { type: PropertyType.String, value: "" },
-                    payload_bin               : { type: PropertyType.String, value: "" },
-                    url                       : { type: PropertyType.String, value: "" },
-                    hashes                    : { type: PropertyType.String, value: "" },
-                    encryption_algorithm      : { type: PropertyType.String, value: "" },
-                    decryption_key            : { type: PropertyType.String, value: "" },
-                },
-                anchor_template: "@__builtin__anchor",
-                style: StixBlockStyle
-            },
-            {
-                id: "autonomous_system",
-                name: "Autonomous System",
-                collection: MenuCollection.StixObservable,
-                type: TemplateType.DictionaryBlock,
-                role: SemanticRole.Node,
-                title_key: "number",
-                properties: {
-                    number                    : { type: PropertyType.String, value: "", is_required: true },
-                    name                      : { type: PropertyType.String, value: "" },
-                    rir                       : { type: PropertyType.String, value: "" },
-                },
-                anchor_template: "@__builtin__anchor",
-                style: StixBlockStyle
-            },
-            {
-                id: "directory",
-                name: "Directory",
-                collection: MenuCollection.StixObservable,
-                type: TemplateType.DictionaryBlock,
-                role: SemanticRole.Node,
-                title_key: "path",
-                properties: {
-                    path                      : { type: PropertyType.String, value: "", is_required: true },
-                    path_enc                  : { type: PropertyType.String, value: "" },
-                    ctime                     : { type: PropertyType.Date, value: new Date() },
-                    mtime                     : { type: PropertyType.Date, value: new Date() },
-                    atime                     : { type: PropertyType.Date, value: new Date() },
-                },
-                anchor_template: "@__builtin__anchor",
-                style: StixBlockStyle
-            },
-            {
-                id: "domain_name",
-                name: "Domain Name",
-                collection: MenuCollection.StixObservable,
-                type: TemplateType.DictionaryBlock,
-                role: SemanticRole.Node,
-                title_key: "value",
-                properties: {
-                    value                     : { type: PropertyType.String, value: "", is_required: true },
-                },
-                anchor_template: "@__builtin__anchor",
-                style: StixBlockStyle
-            },
-            {
-                id: "email_address",
-                name: "Email Address",
-                collection: MenuCollection.StixObservable,
-                type: TemplateType.DictionaryBlock,
-                role: SemanticRole.Node,
-                title_key: "value",
-                properties: {
-                    value                     : { type: PropertyType.String, value: "", is_required: true },
-                    display_name              : { type: PropertyType.String, value: "" },
-                },
-                anchor_template: "@__builtin__anchor",
-                style: StixBlockStyle
-            },
-            {
-                id: "email_message",
-                name: "Email Message",
-                collection: MenuCollection.StixObservable,
-                type: TemplateType.DictionaryBlock,
-                role: SemanticRole.Node,
-                title_key: "subject",
-                properties: {
-                    is_multipart              : { type: PropertyType.String, value: "", is_required: true },
-                    date                      : { type: PropertyType.String, value: "" },
-                    content_type              : { type: PropertyType.String, value: "" },
-                    message_id                : { type: PropertyType.String, value: "" },
-                    subject                   : { type: PropertyType.String, value: "" },
-                    received_lines            : { type: PropertyType.String, value: "" },
-                    additional_header_fields  : { type: PropertyType.String, value: "" },
-                    body                      : { type: PropertyType.String, value: "" },
-                    body_multipart            : { type: PropertyType.String, value: "" },
-                },
-                anchor_template: "@__builtin__anchor",
-                style: StixBlockStyle
-            },
-            {
-                id: "file",
-                name: "File",
-                collection: MenuCollection.StixObservable,
-                type: TemplateType.DictionaryBlock,
-                role: SemanticRole.Node,
-                title_key: "name",
-                properties: {
-                    hashes                    : { type: PropertyType.String, value: "" },
-                    size                      : { type: PropertyType.String, value: "" },
-                    name                      : { type: PropertyType.String, value: "" },
-                    name_enc                  : { type: PropertyType.String, value: "" },
-                    magic_number_hex          : { type: PropertyType.String, value: "" },
-                    mime_type                 : { type: PropertyType.String, value: "" },
-                    ctime                     : { type: PropertyType.Date, value: new Date() },
-                    mtime                     : { type: PropertyType.Date, value: new Date() },
-                    atime                     : { type: PropertyType.Date, value: new Date() },
-                },
-                anchor_template: "@__builtin__anchor",
-                style: StixBlockStyle
-            },
-            {
-                id: "ipv4_addr",
-                name: "IPv4 Address",
-                collection: MenuCollection.StixObservable,
-                type: TemplateType.DictionaryBlock,
-                role: SemanticRole.Node,
-                title_key: "value",
-                properties: {
-                    value                     : { type: PropertyType.String, value: "", is_required: true },
-                },
-                anchor_template: "@__builtin__anchor",
-                style: StixBlockStyle
-            },
-            {
-                id: "ipv6_addr",
-                name: "IPv6 Address",
-                collection: MenuCollection.StixObservable,
-                type: TemplateType.DictionaryBlock,
-                role: SemanticRole.Node,
-                title_key: "value",
-                properties: {
-                    value                     : { type: PropertyType.String, value: "", is_required: true },
-                },
-                anchor_template: "@__builtin__anchor",
-                style: StixBlockStyle
-            },
-            {
-                id: "mac_addr",
-                name: "MAC Address",
-                collection: MenuCollection.StixObservable,
-                type: TemplateType.DictionaryBlock,
-                role: SemanticRole.Node,
-                title_key: "value",
-                properties: {
-                    value                     : { type: PropertyType.String, value: "", is_required: true },
-                },
-                anchor_template: "@__builtin__anchor",
-                style: StixBlockStyle
-            },
-            {
-                id: "mutex",
-                name: "Mutex",
-                collection: MenuCollection.StixObservable,
-                type: TemplateType.DictionaryBlock,
-                role: SemanticRole.Node,
-                title_key: "name",
-                properties: {
-                    name                      : { type: PropertyType.String, value: "", is_required: true },
-                },
-                anchor_template: "@__builtin__anchor",
-                style: StixBlockStyle
-            },
-            {
-                id: "network_traffic",
-                name: "Network Traffic",
-                collection: MenuCollection.StixObservable,
-                type: TemplateType.DictionaryBlock,
-                role: SemanticRole.Node,
-                title_key: "dst_port",
-                properties: {
-                    start                     : { type: PropertyType.Date, value: new Date() },
-                    end                       : { type: PropertyType.Date, value: new Date() },
-                    is_active                 : { type: PropertyType.String, value: "" },
-                    src_port                  : { type: PropertyType.Int, value: 0 },
-                    dst_port                  : { type: PropertyType.Int, value: 0 },
-                    protocols                 : { type: PropertyType.List, form: {type: PropertyType.String, value: "" }, is_required: true},
-                    src_byte_count            : { type: PropertyType.Int, value: 0 },
-                    dst_byte_count            : { type: PropertyType.Int, value: 0 },
-                    src_packets               : { type: PropertyType.String, value: "" },
-                    dst_packets               : { type: PropertyType.String, value: "" },
-                    ipfix                     : { type: PropertyType.String, value: "" },
-                },
-                anchor_template: "@__builtin__anchor",
-                style: StixBlockStyle
-            },
-            {
-                id: "process",
-                name: "Process",
-                collection: MenuCollection.StixObservable,
-                type: TemplateType.DictionaryBlock,
-                role: SemanticRole.Node,
-                title_key: "pid",
-                properties: {
-                    is_hidden                 : { type: PropertyType.String, value: "" },
-                    pid                       : { type: PropertyType.Int, value: 0 },
-                    created_time              : { type: PropertyType.Date, value: new Date() },
-                    cwd                       : { type: PropertyType.String, value: "" },
-                    command_line              : { type: PropertyType.String, value: "" },
-                    environment_variables     : { type: PropertyType.String, value: "" },
-                },
-                anchor_template: "@__builtin__anchor",
-                style: StixBlockStyle
-            },
-            {
-                id: "software",
-                name: "Software",
-                collection: MenuCollection.StixObservable,
-                type: TemplateType.DictionaryBlock,
-                role: SemanticRole.Node,
-                title_key: "name",
-                properties: {
-                    name                      : { type: PropertyType.String, value: "", is_required: true },
-                    cpe                       : { type: PropertyType.String, value: "" },
-                    languages                 : { type: PropertyType.List, form: {type: PropertyType.String, value: "" }},
-                    vendor                    : { type: PropertyType.String, value: "" },
-                    version                   : { type: PropertyType.String, value: "" },
-                },
-                anchor_template: "@__builtin__anchor",
-                style: StixBlockStyle
-            },
-            {
-                id: "url",
-                name: "URL",
-                collection: MenuCollection.StixObservable,
-                type: TemplateType.DictionaryBlock,
-                role: SemanticRole.Node,
-                title_key: "value",
-                properties: {
-                    value                     : { type: PropertyType.String, value: "", is_required: true },
-                },
-                anchor_template: "@__builtin__anchor",
-                style: StixBlockStyle
-            },
-            {
-                id: "user_account",
-                name: "User Account",
-                collection: MenuCollection.StixObservable,
-                type: TemplateType.DictionaryBlock,
-                role: SemanticRole.Node,
-                title_key: "display_name",
-                properties: {
-                    user_id                   : { type: PropertyType.String, value: "" },
-                    credential                : { type: PropertyType.String, value: "" },
-                    account_login             : { type: PropertyType.String, value: "" },
-                    account_type              : { type: PropertyType.String, value: "" },
-                    display_name              : { type: PropertyType.String, value: "" },
-                    is_service_account        : { type: PropertyType.String, value: "" },
-                    is_privileged             : { type: PropertyType.String, value: "" },
-                    can_escalate_privs        : { type: PropertyType.String, value: "" },
-                    is_disabled               : { type: PropertyType.String, value: "" },
-                    account_created           : { type: PropertyType.Date, value: new Date() },
-                    account_expires           : { type: PropertyType.Date, value: new Date() },
-                    credential_last_changed   : { type: PropertyType.Date, value: new Date() },
-                    account_first_login       : { type: PropertyType.Date, value: new Date() },
-                    account_last_login        : { type: PropertyType.Date, value: new Date() },
-                },
-                anchor_template: "@__builtin__anchor",
-                style: StixBlockStyle
-            },
-            {
-                id: "windows_registry_key",
-                name: "Windows Registry Key",
-                collection: MenuCollection.StixObservable,
-                type: TemplateType.DictionaryBlock,
-                role: SemanticRole.Node,
-                title_key: "key",
-                properties: {
-                    key                       : { type: PropertyType.String, value: "" },
-                    value                     : { type: PropertyType.List, form: {type: PropertyType.String, value: "" }},
-                    modified_time             : { type: PropertyType.Date, value: new Date() },
-                    number_of_subkeys         : { type: PropertyType.Int, value: 0 },
-                },
-                anchor_template: "@__builtin__anchor",
-                style: StixBlockStyle
-            },
-            {
-                id: "x509_certificate",
-                name: "X509 Certificate",
-                collection: MenuCollection.StixObservable,
-                type: TemplateType.DictionaryBlock,
-                role: SemanticRole.Node,
-                title_key: "subject",
-                properties: {
-                    is_self_signed            : { type: PropertyType.String, value: "" },
-                    hashes                    : { type: PropertyType.String, value: "" },
-                    version                   : { type: PropertyType.String, value: "" },
-                    serial_number             : { type: PropertyType.String, value: "" },
-                    signature_algorithm       : { type: PropertyType.String, value: "" },
-                    issuer                    : { type: PropertyType.String, value: "" },
-                    validity_not_before       : { type: PropertyType.Date, value: new Date() },
-                    validity_not_after        : { type: PropertyType.Date, value: new Date() },
-                    subject                   : { type: PropertyType.String, value: "" },
-                    subject_public_key_algorithm: { type: PropertyType.String, value: "" },
-                    subject_public_key_modulus: { type: PropertyType.String, value: "" },
-                    subject_public_key_exponent: { type: PropertyType.Int, value: 0 },
-                },
-                anchor_template: "@__builtin__anchor",
-                style: StixBlockStyle
-            },
-        ]
-    },
-    help_links: [
-        {
-            text: "Attack Flow Website",
-            url: "https://center-for-threat-informed-defense.github.io/attack-flow/"
-        },
-        {
-            text: "Builder Help",
-            url: "https://center-for-threat-informed-defense.github.io/attack-flow/builder/"
-        },
-        {
-            text: "GitHub Repository",
-            url: "https://github.com/center-for-threat-informed-defense/attack-flow"
-        },
-        {
-            text: "MITRE ATT&CK Framework",
-            url: "https://attack.mitre.org/"
-=======
+                type: TemplateType.DictionaryBlock,
+                role: SemanticRole.Node,
+                properties: {
                     name                      : { type: PropertyType.String, is_required: true },
                 },
                 anchor_template: "@__builtin__anchor",
@@ -1619,7 +787,6 @@
                     url: "https://attack.mitre.org/"
                 }
             ]
->>>>>>> 24cc24ef
         }
     },
     validator,
