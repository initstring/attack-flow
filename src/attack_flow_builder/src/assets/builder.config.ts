--- conflicted
+++ resolved
@@ -1,1816 +1,960 @@
-<<<<<<< HEAD
-import intel from "./builder.config.intel";
-import validator from "./builder.config.validator";
-import publisher from "./builder.config.publisher";
-import processor from "./builder.config.processor";
-import { AppConfiguration } from "@/store/StoreTypes";
-import { Colors, DarkTheme } from "./scripts/BlockDiagram/DiagramFactory/Themes";
-import {
-    AnchorAngle,
-    EnumPropertyDescriptor,
-    PropertyType,
-    SemanticRole,
-    TemplateType
-} from "./scripts/BlockDiagram";
-
-const BoolEnum: EnumPropertyDescriptor = {
-    type: PropertyType.Enum,
-    options: {
-        type  : PropertyType.List,
-        form  : { type: PropertyType.String },
-        value : [["true", "True"], ["false", "False"]]
-    }
-};
-
-const config: AppConfiguration = {
-    is_web_hosted: false,
-    application_name: "Attack Flow Builder",
-    file_type_name: "Attack Flow",
-    file_type_extension: "afb",
-    schema: {
-        page_template: "flow",
-        templates: [
-            {
-                id: "flow",
-                type: TemplateType.Page,
-                role: SemanticRole.Node,
-                grid: [10, 10],
-                properties: {
-                    name                         : { type: PropertyType.String, value: "Untitled Document", is_primary: true },
-                    description                  : { type: PropertyType.String },
-                    author                       : {
-                        type: PropertyType.Dictionary,
-                        form: {
-                            name: { type: PropertyType.String, is_primary: true, is_required: true },
-                            identity_class: {
-                                type: PropertyType.Enum,
-                                options: {
-                                    type  : PropertyType.List,
-                                    form  : { type: PropertyType.String },
-                                    value : [
-                                        ["individual", "Individual"],
-                                        ["group", "Group"],
-                                        ["system", "System"],
-                                        ["organization", "Organization"],
-                                        ["class", "Class"],
-                                        ["unknown", "Unknown"]
-                                    ]
-                                }
-                            },
-                            contact_information: { type: PropertyType.String }
-                        }
-                    },
-                    scope                        : {
-                        type: PropertyType.Enum,
-                        options: {
-                            type: PropertyType.List,
-                            form: { type: PropertyType.String },
-                            value: [
-                                ["incident", "Incident"],
-                                ["campaign", "Campaign"],
-                                ["threat-actor", "Threat Actor"],
-                                ["malware", "Malware"],
-                                ["other", "Other"]
-                            ]
-                        },
-                        value: "incident"
-                    },
-                    external_references          : {
-                        type: PropertyType.List,
-                        form: {
-                            type: PropertyType.Dictionary,
-                            form: {
-                                source_name: { type: PropertyType.String, is_primary: true, is_required: true },
-                                description: { type: PropertyType.String },
-                                url: { type: PropertyType.String },
-                            }
-                        }
-                    },
-                    created                      : { type: PropertyType.Date, value: new Date(), is_visible_chart: false, is_visible_sidebar: false }
-                },
-                style: DarkTheme.Page()
-            },
-            {
-                id: "true_anchor",
-                type: TemplateType.AnchorPoint,
-                role: SemanticRole.None,
-                radius: 10,
-                line_templates: {
-                    [AnchorAngle.DEG_0] : `@__builtin__line_horizontal_elbow`,
-                    [AnchorAngle.DEG_90]: `@__builtin__line_vertical_elbow`
-                },
-                style: DarkTheme.AnchorPoint()
-            },
-            {
-                id: "false_anchor",
-                type: TemplateType.AnchorPoint,
-                role: SemanticRole.None,
-                radius: 10,
-                line_templates: {
-                    [AnchorAngle.DEG_0] : `@__builtin__line_horizontal_elbow`,
-                    [AnchorAngle.DEG_90]: `@__builtin__line_vertical_elbow`
-                },
-                style: DarkTheme.AnchorPoint()
-            },
-            {
-                id: "action",
-                namespace: "attack_flow.action",
-                type: TemplateType.DictionaryBlock,
-                role: SemanticRole.Node,
-                properties: {
-                    name                         : { type: PropertyType.String, is_primary: true, is_required: true },
-                    tactic_id                    : { type: PropertyType.String, suggestions: intel.tactic_recs },
-                    tactic_ref                   : { type: PropertyType.String, is_visible_chart: false, is_visible_sidebar: true },
-                    technique_id                 : { type: PropertyType.String, suggestions: intel.technique_recs },
-                    technique_ref                : { type: PropertyType.String, is_visible_chart: false, is_visible_sidebar: true },
-                    description                  : { type: PropertyType.String },
-                    confidence                   : {
-                        type: PropertyType.Enum,
-                        options: {
-                            type: PropertyType.List,
-                            form: {
-                                type: PropertyType.Dictionary,
-                                form: {
-                                    text  : { type: PropertyType.String, is_primary: true },
-                                    value : { type: PropertyType.Int }
-                                }
-                            },
-                            value: [
-                                ["speculative",   { text: "Speculative", value: 0 }],
-                                ["very-doubtful", { text: "Very Doubtful", value: 10 }],
-                                ["doubtful",      { text: "Doubtful", value: 30 }],
-                                ["even-odds",     { text: "Even Odds", value: 50 }],
-                                ["probable",      { text: "Probable", value: 70 }],
-                                ["very-probable", { text: "Very Probable", value: 90 }],
-                                ["certain",       { text: "Certain", value: 100 }]
-                            ]
-                        },
-                        value: null
-                    },
-                    execution_start              : { type: PropertyType.Date },
-                    execution_end                : { type: PropertyType.Date },
-                },
-                anchor_template: "@__builtin__anchor",
-                style: DarkTheme.DictionaryBlock({ head: { ...Colors.Blue }})
-            },
-            {
-                id: "asset",
-                namespace: "attack_flow.asset",
-                type: TemplateType.DictionaryBlock,
-                role: SemanticRole.Node,
-                properties: {
-                    name                         : { type: PropertyType.String, is_primary: true, is_required: true},
-                    description                  : { type: PropertyType.String }
-                },
-                anchor_template: "@__builtin__anchor",
-                style: DarkTheme.DictionaryBlock({ head: { ...Colors.Orange }})
-            },
-            {
-                id: "condition",
-                namespace: "attack_flow.condition",
-                type: TemplateType.BranchBlock,
-                role: SemanticRole.Node,
-                properties: {
-                    description                  : { type: PropertyType.String, is_primary: true, is_required: true },
-                    pattern                      : { type: PropertyType.String },
-                    pattern_type                 : { type: PropertyType.String },
-                    pattern_version              : { type: PropertyType.String },
-                    date                         : { type: PropertyType.Date }
-                },
-                branches: [
-                    {
-                        text: "True",
-                        anchor_template: "true_anchor",
-                    },
-                    {
-                        text: "False",
-                        anchor_template: "false_anchor"
-                    }
-                ],
-                anchor_template: "@__builtin__anchor",
-                style: DarkTheme.BranchBlock({ head: { ...Colors.Green }})
-            },
-            {
-                id: "or",
-                namespace: "attack_flow.OR_operator",
-                type: TemplateType.TextBlock,
-                role: SemanticRole.Node,
-                properties: {
-                    operator: {
-                        type: PropertyType.String,
-                        value: "OR",
-                        is_primary: true,
-                        is_visible_chart: false,
-                        is_visible_sidebar: false,
-                        is_editable: false,
-                    }
-                },
-                anchor_template: "@__builtin__anchor",
-                style: DarkTheme.TextBlock({ ...Colors.Red, horizontal_padding: 35 })
-            },
-            {
-                id: "and",
-                namespace: "attack_flow.AND_operator",
-                type: TemplateType.TextBlock,
-                role: SemanticRole.Node,
-                properties: {
-                    operator: {
-                        type: PropertyType.String,
-                        value: "AND",
-                        is_primary: true,
-                        is_visible_chart: false,
-                        is_visible_sidebar: false,
-                        is_editable: false,
-                    }
-                },
-                anchor_template: "@__builtin__anchor",
-                style: DarkTheme.TextBlock({ ...Colors.Red, horizontal_padding: 35 })
-            },
-            {
-                id: "attack_pattern",
-                namespace: "stix_object.attack_pattern",
-                type: TemplateType.DictionaryBlock,
-                role: SemanticRole.Node,
-                properties: {
-                    name                         : { type: PropertyType.String, is_primary: true, is_required: true },
-                    description                  : { type: PropertyType.String },
-                    aliases                      : { type: PropertyType.List, form: { type: PropertyType.String }},
-                    kill_chain_phases            : { type: PropertyType.List, form: { type: PropertyType.String }},
-                },
-                anchor_template: "@__builtin__anchor",
-                style: DarkTheme.DictionaryBlock({ head: { ...Colors.Gray }})
-            },
-            {
-                id: "campaign",
-                namespace: "stix_object.campaign",
-                type: TemplateType.DictionaryBlock,
-                role: SemanticRole.Node,
-                properties: {
-                    name                         : { type: PropertyType.String, is_primary: true, is_required: true },
-                    description                  : { type: PropertyType.String },
-                    aliases                      : { type: PropertyType.List, form: { type: PropertyType.String } },
-                    first_seen                   : { type: PropertyType.Date },
-                    last_seen                    : { type: PropertyType.Date },
-                    objective                    : { type: PropertyType.String },
-                },
-                anchor_template: "@__builtin__anchor",
-                style: DarkTheme.DictionaryBlock({ head: { ...Colors.Gray }})
-            },
-            {
-                id: "course_of_action",
-                namespace: "stix_object.course_of_action",
-                type: TemplateType.DictionaryBlock,
-                role: SemanticRole.Node,
-                properties: {
-                    name                         : { type: PropertyType.String, is_primary: true, is_required: true },
-                    description                  : { type: PropertyType.String },
-                    action_type                  : { type: PropertyType.String },
-                    os_execution_envs            : { type: PropertyType.List, form: { type: PropertyType.String } },
-                    action_bin                   : { type: PropertyType.String }
-                },
-                anchor_template: "@__builtin__anchor",
-                style: DarkTheme.DictionaryBlock({ head: { ...Colors.Gray }})
-            },
-            {
-                id: "grouping",
-                namespace: "stix_object.grouping",
-                type: TemplateType.DictionaryBlock,
-                role: SemanticRole.Node,
-                properties: {
-                    name                         : { type: PropertyType.String, is_primary: true },
-                    description                  : { type: PropertyType.String },
-                    context                      : { type: PropertyType.String, is_required: true },
-                },
-                anchor_template: "@__builtin__anchor",
-                style: DarkTheme.DictionaryBlock({ head: { ...Colors.Gray }})
-            },
-            {
-                id: "identity",
-                namespace: "stix_object.identity",
-                type: TemplateType.DictionaryBlock,
-                role: SemanticRole.Node,
-                properties: {
-                    name                         : { type: PropertyType.String, is_required: true, is_primary: true },
-                    description                  : { type: PropertyType.String },
-                    roles                        : { type: PropertyType.List, form: { type: PropertyType.String } },
-                    identity_class               : { type: PropertyType.String, is_required: true },
-                    sectors                      : { type: PropertyType.List, form: { type: PropertyType.String } },
-                    contact_information          : { type: PropertyType.String }
-                },
-                anchor_template: "@__builtin__anchor",
-                style: DarkTheme.DictionaryBlock({ head: { ...Colors.Gray }})
-            },
-            {
-                id: "indicator",
-                namespace: "stix_object.indicator",
-                type: TemplateType.DictionaryBlock,
-                role: SemanticRole.Node,
-                properties: {
-                    name                         : { type: PropertyType.String, is_primary: true },
-                    description                  : { type: PropertyType.String },
-                    indicator_types              : { type: PropertyType.List, form: { type: PropertyType.String, is_required: true } },
-                    pattern                      : { type: PropertyType.String, is_required: true },
-                    pattern_type                 : { type: PropertyType.String, is_required: true },
-                    patter_version               : { type: PropertyType.String },
-                    valid_from                   : { type: PropertyType.Date, is_required: true},
-                    valid_until                  : { type: PropertyType.Date },
-                    kill_chain_phases            : { type: PropertyType.List, form: { type: PropertyType.String }},
-                },
-                anchor_template: "@__builtin__anchor",
-                style: DarkTheme.DictionaryBlock({ head: { ...Colors.Gray }})
-            },
-            {
-                id: "infrastructure",
-                namespace: "stix_object.infrastructure",
-                type: TemplateType.DictionaryBlock,
-                role: SemanticRole.Node,
-                properties: {
-                    name                         : { type: PropertyType.String, is_primary: true, is_required: true },
-                    description                  : { type: PropertyType.String },
-                    infrastructure_types         : { type: PropertyType.List, form: { type: PropertyType.String, is_required: true }},
-                    aliases                      : { type: PropertyType.List, form: { type: PropertyType.String }},
-                    kill_chain_phases            : { type: PropertyType.List, form: { type: PropertyType.String }},
-                    first_seen                   : { type: PropertyType.Date },
-                    last_seen                    : { type: PropertyType.Date }
-                },
-                anchor_template: "@__builtin__anchor",
-                style: DarkTheme.DictionaryBlock({ head: { ...Colors.Gray }})
-            },
-            {
-                id: "intrusion_set",
-                namespace: "stix_object.intrusion_set",
-                type: TemplateType.DictionaryBlock,
-                role: SemanticRole.Node,
-                properties: {
-                    name                         : { type: PropertyType.String, is_primary: true, is_required: true },
-                    description                  : { type: PropertyType.String },
-                    aliases                      : { type: PropertyType.List, form: { type: PropertyType.String, is_required: true }},
-                    first_seen                   : { type: PropertyType.Date },
-                    last_seen                    : { type: PropertyType.Date },
-                    goals                        : { type: PropertyType.List, form: { type: PropertyType.String }},
-                    resource_level               : { type: PropertyType.String},
-                    primary_motivation           : { type: PropertyType.String},
-                    secondary_motivations        : { type: PropertyType.List, form: { type: PropertyType.String }},
-                },
-                anchor_template: "@__builtin__anchor",
-                style: DarkTheme.DictionaryBlock({ head: { ...Colors.Gray }})
-            },
-            {
-                id: "location",
-                namespace: "stix_object.location",
-                type: TemplateType.DictionaryBlock,
-                role: SemanticRole.Node,
-                properties: {
-                    name                         : { type: PropertyType.String, is_primary: true },
-                    description                  : { type: PropertyType.String },
-                    latitude                     : { type: PropertyType.Float, min: -90, max: 90 },
-                    longitude                    : { type: PropertyType.Float, min: -180, max: 180 },
-                    precision                    : { type: PropertyType.Float },
-                    region                       : { type: PropertyType.String },
-                    country                      : { type: PropertyType.String },
-                    administrative_area          : { type: PropertyType.String },
-                    city                         : { type: PropertyType.String },
-                    street_address               : { type: PropertyType.String },
-                    postal_code                  : { type: PropertyType.String }
-                },
-                anchor_template: "@__builtin__anchor",
-                style: DarkTheme.DictionaryBlock({ head: { ...Colors.Gray }})
-            },
-            {
-                id: "malware",
-                namespace: "stix_object.malware",
-                type: TemplateType.DictionaryBlock,
-                role: SemanticRole.Node,
-                properties: {
-                    name                         : { type: PropertyType.String, is_primary: true },
-                    description                  : { type: PropertyType.String },
-                    malware_types                : { type: PropertyType.List, form: { type: PropertyType.String, is_required: true }},
-                    is_family                    : { ...BoolEnum, is_required: true },
-                    aliases                      : { type: PropertyType.List, form: { type: PropertyType.String } },
-                    kill_chain_phases            : { type: PropertyType.List, form: { type: PropertyType.String } },
-                    first_seen                   : { type: PropertyType.Date },
-                    last_seen                    : { type: PropertyType.Date },
-                    os_execution_envs            : { type: PropertyType.List, form: { type: PropertyType.String } },
-                    architecture_execution_envs  : { type: PropertyType.List, form: { type: PropertyType.String } },
-                    implementation_languages     : { type: PropertyType.List, form: { type: PropertyType.String } },
-                    capabilities                 : { type: PropertyType.List, form: { type: PropertyType.String } },
-                },
-                anchor_template: "@__builtin__anchor",
-                style: DarkTheme.DictionaryBlock({ head: { ...Colors.Gray }})
-            },
-            {
-                id: "malware_analysis",
-                namespace: "stix_object.malware_analysis",
-                type: TemplateType.DictionaryBlock,
-                role: SemanticRole.Node,
-                properties: {
-                    product                      : { type: PropertyType.String, is_primary: true, is_required: true },
-                    version                      : { type: PropertyType.String },
-                    configuration_version        : { type: PropertyType.String },
-                    modules                      : { type: PropertyType.List, form: { type: PropertyType.String } },
-                    analysis_engine_version      : { type: PropertyType.String },
-                    analysis_definition_version  : { type: PropertyType.String },
-                    submitted                    : { type: PropertyType.Date },
-                    analysis_started             : { type: PropertyType.Date },
-                    analysis_ended               : { type: PropertyType.Date },
-                    result                       : {
-                        type: PropertyType.Enum,
-                        options: {
-                            type: PropertyType.List,
-                            form: { type: PropertyType.String },
-                            value: [
-                                ["malicious", "Malicious"],
-                                ["suspicious", "Suspicious"],
-                                ["benign", "Benign"],
-                                ["unknown", "Unknown"]
-                            ]
-                        },
-                        value: null
-                    },
-                },
-                anchor_template: "@__builtin__anchor",
-                style: DarkTheme.DictionaryBlock({ head: { ...Colors.Gray }})
-            },
-            {
-                id: "note",
-                namespace: "stix_object.note",
-                type: TemplateType.DictionaryBlock,
-                role: SemanticRole.Node,
-                properties: {
-                    abstract                     : { type: PropertyType.String, is_primary: true },
-                    content                      : { type: PropertyType.String, is_required: true },
-                    authors                      : { type: PropertyType.List, form: { type: PropertyType.String } },
-                },
-                anchor_template: "@__builtin__anchor",
-                style: DarkTheme.DictionaryBlock({ head: { ...Colors.Gray }})
-            },
-            {
-                id: "observed_data",
-                namespace: "stix_object.observed_data",
-                type: TemplateType.DictionaryBlock,
-                role: SemanticRole.Node,
-                properties: {
-                    first_observed               : { type: PropertyType.Date, is_required: true },
-                    last_observed                : { type: PropertyType.Date, is_required: true },
-                    number_observed              : { type: PropertyType.Int, min: 0, is_required: true },
-                },
-                anchor_template: "@__builtin__anchor",
-                style: DarkTheme.DictionaryBlock({ head: { ...Colors.Gray }})
-            },
-            {
-                id: "opinion",
-                namespace: "stix_object.opinion",
-                type: TemplateType.DictionaryBlock,
-                role: SemanticRole.Node,
-                properties: {
-                    explanation                  : { type: PropertyType.String, is_primary: true },
-                    authors                      : { type: PropertyType.List, form: { type: PropertyType.String } },
-                    opinion                      : {
-                        type: PropertyType.Enum,
-                        options: {
-                            type: PropertyType.List,
-                            form: { type: PropertyType.String },
-                            value: [
-                                ["strongly-disagree", "Strongly Disagree"],
-                                ["disagree", "Disagree"],
-                                ["neutral", "Neutral"],
-                                ["agree", "Agree"],
-                                ["strongly-agree", "Strongly Agree"]
-                            ]
-                        },
-                        is_required: true
-                    }
-                },
-                anchor_template: "@__builtin__anchor",
-                style: DarkTheme.DictionaryBlock({ head: { ...Colors.Gray }})
-            },
-            {
-                id: "report",
-                namespace: "stix_object.report",
-                type: TemplateType.DictionaryBlock,
-                role: SemanticRole.Node,
-                properties: {
-                    name                         : { type: PropertyType.String, is_primary: true, is_required: true },
-                    description                  : { type: PropertyType.String },
-                    report_types                 : { type: PropertyType.List, form: { type: PropertyType.String, is_required: true }},
-                    published                    : { type: PropertyType.Date, is_required: true },
-                },
-                anchor_template: "@__builtin__anchor",
-                style: DarkTheme.DictionaryBlock({ head: { ...Colors.Gray }})
-            },
-            {
-                id: "threat_actor",
-                namespace: "stix_object.threat_actor",
-                type: TemplateType.DictionaryBlock,
-                role: SemanticRole.Node,
-                properties: {
-                    name                         : { type: PropertyType.String, is_primary: true, is_required: true },
-                    description                  : { type: PropertyType.String },
-                    threat_actor_types           : { type: PropertyType.List, form: { type: PropertyType.String, is_required: true }},
-                    aliases                      : { type: PropertyType.List, form: { type: PropertyType.String }},
-                    first_seen                   : { type: PropertyType.Date },
-                    last_seen                    : { type: PropertyType.Date },
-                    roles                        : { type: PropertyType.List, form: { type: PropertyType.String }},
-                    goals                        : { type: PropertyType.List, form: { type: PropertyType.String }},
-                    sophistication               : { type: PropertyType.String },
-                    resource_level               : { type: PropertyType.String },
-                    primary_motivation           : { type: PropertyType.String },
-                    secondary_motivations        : { type: PropertyType.List, form: { type: PropertyType.String }},
-                    personal_motivations         : { type: PropertyType.List, form: { type: PropertyType.String }},
-                },
-                anchor_template: "@__builtin__anchor",
-                style: DarkTheme.DictionaryBlock({ head: { ...Colors.Gray }})
-            },
-            {
-                id: "tool",
-                namespace: "stix_object.tool",
-                type: TemplateType.DictionaryBlock,
-                role: SemanticRole.Node,
-                properties: {
-                    name                         : { type: PropertyType.String, is_primary: true, is_required: true },
-                    description                  : { type: PropertyType.String },
-                    tool_types                   : { type: PropertyType.List, form: { type: PropertyType.String, is_required: true }},
-                    aliases                      : { type: PropertyType.List, form: { type: PropertyType.String }},
-                    kill_chain_phases            : { type: PropertyType.List, form: { type: PropertyType.String }},
-                    tool_version                 : { type: PropertyType.String },
-                },
-                anchor_template: "@__builtin__anchor",
-                style: DarkTheme.DictionaryBlock({ head: { ...Colors.Gray }})
-            },
-            {
-                id: "vulnerability",
-                namespace: "stix_object.vulnerability",
-                type: TemplateType.DictionaryBlock,
-                role: SemanticRole.Node,
-                properties: {
-                    name                         : { type: PropertyType.String, is_primary: true, is_required: true },
-                    description                  : { type: PropertyType.String },
-                },
-                anchor_template: "@__builtin__anchor",
-                style: DarkTheme.DictionaryBlock({ head: { ...Colors.Gray }})
-            },
-            {
-                id: "artifact",
-                namespace: "stix_observable.artifact",
-                type: TemplateType.DictionaryBlock,
-                role: SemanticRole.Node,
-                properties: {
-                    mime_type                    : { type: PropertyType.String },
-                    payload_bin                  : { type: PropertyType.String },
-                    url                          : { type: PropertyType.String },
-                    hashes                       : { type: PropertyType.String },
-                    encryption_algorithm         : { type: PropertyType.String },
-                    decryption_key               : { type: PropertyType.String },
-                },
-                anchor_template: "@__builtin__anchor",
-                style: DarkTheme.DictionaryBlock({ head: { ...Colors.Gray }})
-            },
-            {
-                id: "autonomous_system",
-                namespace: "stix_observable.autonomous_system",
-                type: TemplateType.DictionaryBlock,
-                role: SemanticRole.Node,
-                properties: {
-                    number                       : { type: PropertyType.Int, is_primary: true, is_required: true },
-                    name                         : { type: PropertyType.String },
-                    rir                          : { type: PropertyType.String },
-                },
-                anchor_template: "@__builtin__anchor",
-                style: DarkTheme.DictionaryBlock({ head: { ...Colors.Gray }})
-            },
-            {
-                id: "directory",
-                namespace: "stix_observable.directory",
-                type: TemplateType.DictionaryBlock,
-                role: SemanticRole.Node,
-                properties: {
-                    path                         : { type: PropertyType.String, is_primary: true, is_required: true },
-                    path_enc                     : { type: PropertyType.String },
-                    ctime                        : { type: PropertyType.Date },
-                    mtime                        : { type: PropertyType.Date },
-                    atime                        : { type: PropertyType.Date },
-                },
-                anchor_template: "@__builtin__anchor",
-                style: DarkTheme.DictionaryBlock({ head: { ...Colors.Gray }})
-            },
-            {
-                id: "domain_name",
-                namespace: "stix_observable.domain_name",
-                type: TemplateType.DictionaryBlock,
-                role: SemanticRole.Node,
-                properties: {
-                    value                        : { type: PropertyType.String, is_required: true },
-                },
-                anchor_template: "@__builtin__anchor",
-                style: DarkTheme.DictionaryBlock({ head: { ...Colors.Gray }})
-            },
-            {
-                id: "email_address",
-                namespace: "stix_observable.email_address",
-                type: TemplateType.DictionaryBlock,
-                role: SemanticRole.Node,
-                properties: {
-                    value                        : { type: PropertyType.String, is_required: true },
-                    display_name                 : { type: PropertyType.String },
-                },
-                anchor_template: "@__builtin__anchor",
-                style: DarkTheme.DictionaryBlock({ head: { ...Colors.Gray }})
-            },
-            {
-                id: "email_message",
-                namespace: "stix_observable.email_message",
-                type: TemplateType.DictionaryBlock,
-                role: SemanticRole.Node,
-                properties: {
-                    is_multipart                 : { ...BoolEnum, is_required: true },
-                    date                         : { type: PropertyType.String },
-                    content_type                 : { type: PropertyType.String },
-                    message_id                   : { type: PropertyType.String },
-                    subject                      : { type: PropertyType.String, is_primary: true },
-                    received_lines               : { type: PropertyType.String },
-                    additional_header_fields     : { type: PropertyType.String },
-                    body                         : { type: PropertyType.String },
-                    body_multipart               : { type: PropertyType.String },
-                },
-                anchor_template: "@__builtin__anchor",
-                style: DarkTheme.DictionaryBlock({ head: { ...Colors.Gray }})
-            },
-            {
-                id: "file",
-                namespace: "stix_observable.file",
-                type: TemplateType.DictionaryBlock,
-                role: SemanticRole.Node,
-                properties: {
-                    hashes                       : { type: PropertyType.String },
-                    size                         : { type: PropertyType.String },
-                    name                         : { type: PropertyType.String, is_primary: true },
-                    name_enc                     : { type: PropertyType.String },
-                    magic_number_hex             : { type: PropertyType.String },
-                    mime_type                    : { type: PropertyType.String },
-                    ctime                        : { type: PropertyType.Date },
-                    mtime                        : { type: PropertyType.Date },
-                    atime                        : { type: PropertyType.Date },
-                },
-                anchor_template: "@__builtin__anchor",
-                style: DarkTheme.DictionaryBlock({ head: { ...Colors.Gray }})
-            },
-            {
-                id: "ipv4_addr",
-                namespace: "stix_observable.ipv4_addr",
-                type: TemplateType.DictionaryBlock,
-                role: SemanticRole.Node,
-                properties: {
-                    value                        : { type: PropertyType.String, is_required: true },
-                },
-                anchor_template: "@__builtin__anchor",
-                style: DarkTheme.DictionaryBlock({ head: { ...Colors.Gray }})
-            },
-            {
-                id: "ipv6_addr",
-                namespace: "stix_observable.ipv6_addr",
-                type: TemplateType.DictionaryBlock,
-                role: SemanticRole.Node,
-                properties: {
-                    value                        : { type: PropertyType.String, is_required: true },
-                },
-                anchor_template: "@__builtin__anchor",
-                style: DarkTheme.DictionaryBlock({ head: { ...Colors.Gray }})
-            },
-            {
-                id: "mac_addr",
-                namespace: "stix_observable.mac_addr",
-                type: TemplateType.DictionaryBlock,
-                role: SemanticRole.Node,
-                properties: {
-                    value                        : { type: PropertyType.String, is_required: true },
-                },
-                anchor_template: "@__builtin__anchor",
-                style: DarkTheme.DictionaryBlock({ head: { ...Colors.Gray }})
-            },
-            {
-                id: "mutex",
-                namespace: "stix_observable.mutex",
-                type: TemplateType.DictionaryBlock,
-                role: SemanticRole.Node,
-                properties: {
-                    name                         : { type: PropertyType.String, is_required: true },
-                },
-                anchor_template: "@__builtin__anchor",
-                style: DarkTheme.DictionaryBlock({ head: { ...Colors.Gray }})
-            },
-            {
-                id: "network_traffic",
-                namespace: "stix_observable.network_traffic",
-                type: TemplateType.DictionaryBlock,
-                role: SemanticRole.Node,
-                properties: {
-                    start                        : { type: PropertyType.Date },
-                    end                          : { type: PropertyType.Date },
-                    is_active                    : BoolEnum,
-                    src_port                     : { type: PropertyType.Int, min: 0, max: 65535 },
-                    dst_port                     : { type: PropertyType.Int, min: 0, max: 65535 },
-                    protocols                    : { type: PropertyType.List, min_items: 1, form: { type: PropertyType.String, is_required: true }},
-                    src_byte_count               : { type: PropertyType.Int, min: 0 },
-                    dst_byte_count               : { type: PropertyType.Int, min: 0 },
-                    src_packets                  : { type: PropertyType.Int, min: 0 },
-                    dst_packets                  : { type: PropertyType.Int, min: 0 },
-                    ipfix                        : { type: PropertyType.String },
-                },
-                anchor_template: "@__builtin__anchor",
-                style: DarkTheme.DictionaryBlock({ head: { ...Colors.Gray }})
-            },
-            {
-                id: "process",
-                namespace: "stix_observable.process",
-                type: TemplateType.DictionaryBlock,
-                role: SemanticRole.Node,
-                properties: {
-                    is_hidden                    : BoolEnum,
-                    pid                          : { type: PropertyType.Int, min: 0 },
-                    created_time                 : { type: PropertyType.Date },
-                    cwd                          : { type: PropertyType.String },
-                    command_line                 : { type: PropertyType.String, is_required: true },
-                    environment_variables        : { type: PropertyType.String },
-                },
-                anchor_template: "@__builtin__anchor",
-                style: DarkTheme.DictionaryBlock({ head: { ...Colors.Gray }})
-            },
-            {
-                id: "software",
-                namespace: "stix_observable.software",
-                type: TemplateType.DictionaryBlock,
-                role: SemanticRole.Node,
-                properties: {
-                    name                         : { type: PropertyType.String, is_primary: true, is_required: true },
-                    cpe                          : { type: PropertyType.String },
-                    languages                    : { type: PropertyType.List, form: {type: PropertyType.String}},
-                    vendor                       : { type: PropertyType.String },
-                    version                      : { type: PropertyType.String },
-                },
-                anchor_template: "@__builtin__anchor",
-                style: DarkTheme.DictionaryBlock({ head: { ...Colors.Gray }})
-            },
-            {
-                id: "url",
-                namespace: "stix_observable.url",
-                type: TemplateType.DictionaryBlock,
-                role: SemanticRole.Node,
-                properties: {
-                    value                        : { type: PropertyType.String, is_required: true },
-                },
-                anchor_template: "@__builtin__anchor",
-                style: DarkTheme.DictionaryBlock({ head: { ...Colors.Gray }})
-            },
-            {
-                id: "user_account",
-                namespace: "stix_observable.user_account",
-                type: TemplateType.DictionaryBlock,
-                role: SemanticRole.Node,
-                properties: {
-                    user_id                      : { type: PropertyType.String },
-                    credential                   : { type: PropertyType.String },
-                    account_login                : { type: PropertyType.String },
-                    account_type                 : { type: PropertyType.String },
-                    display_name                 : { type: PropertyType.String, is_primary: true, is_required: true },
-                    is_service_account           : BoolEnum,
-                    is_privileged                : BoolEnum,
-                    can_escalate_privs           : BoolEnum,
-                    is_disabled                  : BoolEnum,
-                    account_created              : { type: PropertyType.Date },
-                    account_expires              : { type: PropertyType.Date },
-                    credential_last_changed      : { type: PropertyType.Date },
-                    account_first_login          : { type: PropertyType.Date },
-                    account_last_login           : { type: PropertyType.Date },
-                },
-                anchor_template: "@__builtin__anchor",
-                style: DarkTheme.DictionaryBlock({ head: { ...Colors.Gray }})
-            },
-            {
-                id: "windows_registry_key",
-                namespace: "stix_observable.windows_registry_key",
-                type: TemplateType.DictionaryBlock,
-                role: SemanticRole.Node,
-                properties: {
-                    key                          : { type: PropertyType.String, is_primary: true },
-                    values                       : { type: PropertyType.List, form: { type: PropertyType.String }},
-                    modified_time                : { type: PropertyType.Date },
-                    number_of_subkeys            : { type: PropertyType.Int, min: 0 },
-                },
-                anchor_template: "@__builtin__anchor",
-                style: DarkTheme.DictionaryBlock({ head: { ...Colors.Gray }})
-            },
-            {
-                id: "x509_certificate",
-                namespace: "stix_observable.x509_certificate",
-                type: TemplateType.DictionaryBlock,
-                role: SemanticRole.Node,
-                properties: {
-                    subject                      : { type: PropertyType.String, is_primary: true, is_required: true },
-                    is_self_signed               : BoolEnum,
-                    hashes                       : { type: PropertyType.String },
-                    version                      : { type: PropertyType.String },
-                    serial_number                : { type: PropertyType.String },
-                    signature_algorithm          : { type: PropertyType.String },
-                    issuer                       : { type: PropertyType.String },
-                    validity_not_before          : { type: PropertyType.Date },
-                    validity_not_after           : { type: PropertyType.Date },
-                    subject_public_key_algorithm : { type: PropertyType.String },
-                    subject_public_key_modulus   : { type: PropertyType.String },
-                    subject_public_key_exponent  : { type: PropertyType.Int, min: 0 },
-                },
-                anchor_template: "@__builtin__anchor",
-                style: DarkTheme.DictionaryBlock({ head: { ...Colors.Gray }})
-            }
-        ]
-    },
-    menus: {
-        help_menu: {
-            help_links: [
-                {
-                    text: "Attack Flow Website",
-                    url: "https://center-for-threat-informed-defense.github.io/attack-flow/"
-                },
-                {
-                    text: "Attack Flow Builder Help",
-                    url: "https://center-for-threat-informed-defense.github.io/attack-flow/builder/"
-                },
-                {
-                    text: "MITRE ATT&CK Framework",
-                    url: "https://attack.mitre.org/"
-                },
-                {
-                    text: "GitHub Repository",
-                    url: "https://github.com/center-for-threat-informed-defense/attack-flow"
-                },
-                {
-                    text: "Change Log",
-                    url: "https://center-for-threat-informed-defense.github.io/attack-flow/builder/"
-                }
-            ]
-        }
-    },
-    validator,
-    publisher,
-    processor
-};
-
-export default config;
-=======
-import validator from "./builder.config.validator";
-import publisher from "./builder.config.publisher";
-import { AppConfiguration } from "@/store/StoreTypes";
-import { Colors, DarkTheme } from "./scripts/BlockDiagram/DiagramFactory/Themes";
-import {
-    AnchorAngle,
-    EnumPropertyDescriptor,
-    PropertyType,
-    SemanticRole,
-    TemplateType
-} from "./scripts/BlockDiagram";
-
-const BoolEnum: EnumPropertyDescriptor = {
-    type: PropertyType.Enum,
-    options: {
-        type  : PropertyType.List,
-        form  : { type: PropertyType.String },
-        value : [["true", "True"], ["false", "False"]]
-    }
-};
-
-const config: AppConfiguration = {
-    is_web_hosted: false,
-    application_name: "Attack Flow Builder",
-    file_type_name: "Attack Flow",
-    file_type_extension: "afb",
-    menu_icon: "./ctid-small.png",
-    splash: {
-        product: "./afb.png",
-        organization: "./ctid.png",
-        buttons: [
-            {
-                action: "new",
-                name: "New Flow",
-                description: "Create a new, blank flow",
-            },
-            {
-                action: "open",
-                name: "Open Flow",
-                description: "Open an existing flow from your computer"
-            },
-            {
-                action: "link",
-                name: "Example Flows",
-                description: "View a list of example flows", 
-                url: "https://center-for-threat-informed-defense.github.io/attack-flow/example_flows/"
-            },
-            {
-                action: "link",
-                name: "Builder Help",
-                description: "View help for Attack Flow Builder", 
-                url: "https://center-for-threat-informed-defense.github.io/attack-flow/builder/"
-            },
-        ],
-    },
-    schema: {
-        page_template: "flow",
-        templates: [
-            {
-                id: "flow",
-                type: TemplateType.Page,
-                role: SemanticRole.Node,
-                grid: [10, 10],
-                properties: {
-                    name                         : { type: PropertyType.String, value: "Untitled Document", is_primary: true },
-                    description                  : { type: PropertyType.String },
-                    author                       : {
-                        type: PropertyType.Dictionary,
-                        form: {
-                            name: { type: PropertyType.String, is_primary: true, is_required: true },
-                            identity_class: {
-                                type: PropertyType.Enum,
-                                options: {
-                                    type  : PropertyType.List,
-                                    form  : { type: PropertyType.String },
-                                    value : [
-                                        ["individual", "Individual"],
-                                        ["group", "Group"],
-                                        ["system", "System"],
-                                        ["organization", "Organization"],
-                                        ["class", "Class"],
-                                        ["unknown", "Unknown"]
-                                    ]
-                                }
-                            },
-                            contact_information: { type: PropertyType.String }
-                        }
-                    },
-                    scope                        : {
-                        type: PropertyType.Enum,
-                        options: {
-                            type: PropertyType.List,
-                            form: { type: PropertyType.String },
-                            value: [
-                                ["incident", "Incident"],
-                                ["campaign", "Campaign"],
-                                ["threat-actor", "Threat Actor"],
-                                ["malware", "Malware"],
-                                ["other", "Other"]
-                            ]
-                        },
-                        value: "incident"
-                    },
-                    external_references          : {
-                        type: PropertyType.List,
-                        form: {
-                            type: PropertyType.Dictionary,
-                            form: {
-                                source_name: { type: PropertyType.String, is_primary: true, is_required: true },
-                                description: { type: PropertyType.String },
-                                url: { type: PropertyType.String },
-                            }
-                        }
-                    },
-                    created                      : { type: PropertyType.Date, value: new Date(), is_visible_chart: false, is_visible_sidebar: false }
-                },
-                style: DarkTheme.Page()
-            },
-            {
-                id: "true_anchor",
-                type: TemplateType.AnchorPoint,
-                role: SemanticRole.None,
-                radius: 10,
-                line_templates: {
-                    [AnchorAngle.DEG_0] : `@__builtin__line_horizontal_elbow`,
-                    [AnchorAngle.DEG_90]: `@__builtin__line_vertical_elbow`
-                },
-                style: DarkTheme.AnchorPoint()
-            },
-            {
-                id: "false_anchor",
-                type: TemplateType.AnchorPoint,
-                role: SemanticRole.None,
-                radius: 10,
-                line_templates: {
-                    [AnchorAngle.DEG_0] : `@__builtin__line_horizontal_elbow`,
-                    [AnchorAngle.DEG_90]: `@__builtin__line_vertical_elbow`
-                },
-                style: DarkTheme.AnchorPoint()
-            },
-            {
-                id: "action",
-                namespace: "attack_flow.action",
-                type: TemplateType.DictionaryBlock,
-                role: SemanticRole.Node,
-                properties: {
-                    name                         : { type: PropertyType.String, is_primary: true, is_required: true },
-                    tactic_id                    : { type: PropertyType.String },
-                    tactic_ref                   : { type: PropertyType.String, is_visible_chart: false, is_visible_sidebar: true },
-                    technique_id                 : { type: PropertyType.String },
-                    technique_ref                : { type: PropertyType.String, is_visible_chart: false, is_visible_sidebar: true },
-                    description                  : { type: PropertyType.String },
-                    confidence                   : {
-                        type: PropertyType.Enum,
-                        options: {
-                            type: PropertyType.List,
-                            form: {
-                                type: PropertyType.Dictionary,
-                                form: {
-                                    text  : { type: PropertyType.String, is_primary: true },
-                                    value : { type: PropertyType.Int }
-                                }
-                            },
-                            value: [
-                                ["speculative",   { text: "Speculative", value: 0 }],
-                                ["very-doubtful", { text: "Very Doubtful", value: 10 }],
-                                ["doubtful",      { text: "Doubtful", value: 30 }],
-                                ["even-odds",     { text: "Even Odds", value: 50 }],
-                                ["probable",      { text: "Probable", value: 70 }],
-                                ["very-probable", { text: "Very Probable", value: 90 }],
-                                ["certain",       { text: "Certain", value: 100 }]
-                            ]
-                        },
-                        value: null
-                    },
-                    execution_start              : { type: PropertyType.Date },
-                    execution_end                : { type: PropertyType.Date },
-                },
-                anchor_template: "@__builtin__anchor",
-                style: DarkTheme.DictionaryBlock({ head: { ...Colors.Blue }})
-            },
-            {
-                id: "asset",
-                namespace: "attack_flow.asset",
-                type: TemplateType.DictionaryBlock,
-                role: SemanticRole.Node,
-                properties: {
-                    name                         : { type: PropertyType.String, is_primary: true, is_required: true},
-                    description                  : { type: PropertyType.String }
-                },
-                anchor_template: "@__builtin__anchor",
-                style: DarkTheme.DictionaryBlock({ head: { ...Colors.Orange }})
-            },
-            {
-                id: "condition",
-                namespace: "attack_flow.condition",
-                type: TemplateType.BranchBlock,
-                role: SemanticRole.Node,
-                properties: {
-                    description                  : { type: PropertyType.String, is_primary: true, is_required: true },
-                    pattern                      : { type: PropertyType.String },
-                    pattern_type                 : { type: PropertyType.String },
-                    pattern_version              : { type: PropertyType.String },
-                    date                         : { type: PropertyType.Date }
-                },
-                branches: [
-                    {
-                        text: "True",
-                        anchor_template: "true_anchor",
-                    },
-                    {
-                        text: "False",
-                        anchor_template: "false_anchor"
-                    }
-                ],
-                anchor_template: "@__builtin__anchor",
-                style: DarkTheme.BranchBlock({ head: { ...Colors.Green }})
-            },
-            {
-                id: "or",
-                namespace: "attack_flow.OR_operator",
-                type: TemplateType.TextBlock,
-                role: SemanticRole.Node,
-                properties: {
-                    operator: {
-                        type: PropertyType.String,
-                        value: "OR",
-                        is_primary: true,
-                        is_visible_chart: false,
-                        is_visible_sidebar: false,
-                        is_editable: false,
-                    }
-                },
-                anchor_template: "@__builtin__anchor",
-                style: DarkTheme.TextBlock({ ...Colors.Red, horizontal_padding: 35 })
-            },
-            {
-                id: "and",
-                namespace: "attack_flow.AND_operator",
-                type: TemplateType.TextBlock,
-                role: SemanticRole.Node,
-                properties: {
-                    operator: {
-                        type: PropertyType.String,
-                        value: "AND",
-                        is_primary: true,
-                        is_visible_chart: false,
-                        is_visible_sidebar: false,
-                        is_editable: false,
-                    }
-                },
-                anchor_template: "@__builtin__anchor",
-                style: DarkTheme.TextBlock({ ...Colors.Red, horizontal_padding: 35 })
-            },
-            {
-                id: "attack_pattern",
-                namespace: "stix_object.attack_pattern",
-                type: TemplateType.DictionaryBlock,
-                role: SemanticRole.Node,
-                properties: {
-                    name                         : { type: PropertyType.String, is_primary: true, is_required: true },
-                    description                  : { type: PropertyType.String },
-                    aliases                      : { type: PropertyType.List, form: { type: PropertyType.String }},
-                    kill_chain_phases            : { type: PropertyType.List, form: { type: PropertyType.String }},
-                },
-                anchor_template: "@__builtin__anchor",
-                style: DarkTheme.DictionaryBlock({ head: { ...Colors.Gray }})
-            },
-            {
-                id: "campaign",
-                namespace: "stix_object.campaign",
-                type: TemplateType.DictionaryBlock,
-                role: SemanticRole.Node,
-                properties: {
-                    name                         : { type: PropertyType.String, is_primary: true, is_required: true },
-                    description                  : { type: PropertyType.String },
-                    aliases                      : { type: PropertyType.List, form: { type: PropertyType.String } },
-                    first_seen                   : { type: PropertyType.Date },
-                    last_seen                    : { type: PropertyType.Date },
-                    objective                    : { type: PropertyType.String },
-                },
-                anchor_template: "@__builtin__anchor",
-                style: DarkTheme.DictionaryBlock({ head: { ...Colors.Gray }})
-            },
-            {
-                id: "course_of_action",
-                namespace: "stix_object.course_of_action",
-                type: TemplateType.DictionaryBlock,
-                role: SemanticRole.Node,
-                properties: {
-                    name                         : { type: PropertyType.String, is_primary: true, is_required: true },
-                    description                  : { type: PropertyType.String },
-                    action_type                  : { type: PropertyType.String },
-                    os_execution_envs            : { type: PropertyType.List, form: { type: PropertyType.String } },
-                    action_bin                   : { type: PropertyType.String }
-                },
-                anchor_template: "@__builtin__anchor",
-                style: DarkTheme.DictionaryBlock({ head: { ...Colors.Gray }})
-            },
-            {
-                id: "grouping",
-                namespace: "stix_object.grouping",
-                type: TemplateType.DictionaryBlock,
-                role: SemanticRole.Node,
-                properties: {
-                    name                         : { type: PropertyType.String, is_primary: true },
-                    description                  : { type: PropertyType.String },
-                    context                      : { type: PropertyType.String, is_required: true },
-                },
-                anchor_template: "@__builtin__anchor",
-                style: DarkTheme.DictionaryBlock({ head: { ...Colors.Gray }})
-            },
-            {
-                id: "identity",
-                namespace: "stix_object.identity",
-                type: TemplateType.DictionaryBlock,
-                role: SemanticRole.Node,
-                properties: {
-                    name                         : { type: PropertyType.String, is_required: true, is_primary: true },
-                    description                  : { type: PropertyType.String },
-                    roles                        : { type: PropertyType.List, form: { type: PropertyType.String } },
-                    identity_class               : { type: PropertyType.String, is_required: true },
-                    sectors                      : { type: PropertyType.List, form: { type: PropertyType.String } },
-                    contact_information          : { type: PropertyType.String }
-                },
-                anchor_template: "@__builtin__anchor",
-                style: DarkTheme.DictionaryBlock({ head: { ...Colors.Gray }})
-            },
-            {
-                id: "indicator",
-                namespace: "stix_object.indicator",
-                type: TemplateType.DictionaryBlock,
-                role: SemanticRole.Node,
-                properties: {
-                    name                         : { type: PropertyType.String, is_primary: true },
-                    description                  : { type: PropertyType.String },
-                    indicator_types              : { type: PropertyType.List, form: { type: PropertyType.String, is_required: true } },
-                    pattern                      : { type: PropertyType.String, is_required: true },
-                    pattern_type                 : { type: PropertyType.String, is_required: true },
-                    patter_version               : { type: PropertyType.String },
-                    valid_from                   : { type: PropertyType.Date, is_required: true},
-                    valid_until                  : { type: PropertyType.Date },
-                    kill_chain_phases            : { type: PropertyType.List, form: { type: PropertyType.String }},
-                },
-                anchor_template: "@__builtin__anchor",
-                style: DarkTheme.DictionaryBlock({ head: { ...Colors.Gray }})
-            },
-            {
-                id: "infrastructure",
-                namespace: "stix_object.infrastructure",
-                type: TemplateType.DictionaryBlock,
-                role: SemanticRole.Node,
-                properties: {
-                    name                         : { type: PropertyType.String, is_primary: true, is_required: true },
-                    description                  : { type: PropertyType.String },
-                    infrastructure_types         : { type: PropertyType.List, form: { type: PropertyType.String, is_required: true }},
-                    aliases                      : { type: PropertyType.List, form: { type: PropertyType.String }},
-                    kill_chain_phases            : { type: PropertyType.List, form: { type: PropertyType.String }},
-                    first_seen                   : { type: PropertyType.Date },
-                    last_seen                    : { type: PropertyType.Date }
-                },
-                anchor_template: "@__builtin__anchor",
-                style: DarkTheme.DictionaryBlock({ head: { ...Colors.Gray }})
-            },
-            {
-                id: "intrusion_set",
-                namespace: "stix_object.intrusion_set",
-                type: TemplateType.DictionaryBlock,
-                role: SemanticRole.Node,
-                properties: {
-                    name                         : { type: PropertyType.String, is_primary: true, is_required: true },
-                    description                  : { type: PropertyType.String },
-                    aliases                      : { type: PropertyType.List, form: { type: PropertyType.String, is_required: true }},
-                    first_seen                   : { type: PropertyType.Date },
-                    last_seen                    : { type: PropertyType.Date },
-                    goals                        : { type: PropertyType.List, form: { type: PropertyType.String }},
-                    resource_level               : { type: PropertyType.String},
-                    primary_motivation           : { type: PropertyType.String},
-                    secondary_motivations        : { type: PropertyType.List, form: { type: PropertyType.String }},
-                },
-                anchor_template: "@__builtin__anchor",
-                style: DarkTheme.DictionaryBlock({ head: { ...Colors.Gray }})
-            },
-            {
-                id: "location",
-                namespace: "stix_object.location",
-                type: TemplateType.DictionaryBlock,
-                role: SemanticRole.Node,
-                properties: {
-                    name                         : { type: PropertyType.String, is_primary: true },
-                    description                  : { type: PropertyType.String },
-                    latitude                     : { type: PropertyType.Float, min: -90, max: 90 },
-                    longitude                    : { type: PropertyType.Float, min: -180, max: 180 },
-                    precision                    : { type: PropertyType.Float },
-                    region                       : { type: PropertyType.String },
-                    country                      : { type: PropertyType.String },
-                    administrative_area          : { type: PropertyType.String },
-                    city                         : { type: PropertyType.String },
-                    street_address               : { type: PropertyType.String },
-                    postal_code                  : { type: PropertyType.String }
-                },
-                anchor_template: "@__builtin__anchor",
-                style: DarkTheme.DictionaryBlock({ head: { ...Colors.Gray }})
-            },
-            {
-                id: "malware",
-                namespace: "stix_object.malware",
-                type: TemplateType.DictionaryBlock,
-                role: SemanticRole.Node,
-                properties: {
-                    name                         : { type: PropertyType.String, is_primary: true },
-                    description                  : { type: PropertyType.String },
-                    malware_types                : { type: PropertyType.List, form: { type: PropertyType.String, is_required: true }},
-                    is_family                    : { ...BoolEnum, is_required: true },
-                    aliases                      : { type: PropertyType.List, form: { type: PropertyType.String } },
-                    kill_chain_phases            : { type: PropertyType.List, form: { type: PropertyType.String } },
-                    first_seen                   : { type: PropertyType.Date },
-                    last_seen                    : { type: PropertyType.Date },
-                    os_execution_envs            : { type: PropertyType.List, form: { type: PropertyType.String } },
-                    architecture_execution_envs  : { type: PropertyType.List, form: { type: PropertyType.String } },
-                    implementation_languages     : { type: PropertyType.List, form: { type: PropertyType.String } },
-                    capabilities                 : { type: PropertyType.List, form: { type: PropertyType.String } },
-                },
-                anchor_template: "@__builtin__anchor",
-                style: DarkTheme.DictionaryBlock({ head: { ...Colors.Gray }})
-            },
-            {
-                id: "malware_analysis",
-                namespace: "stix_object.malware_analysis",
-                type: TemplateType.DictionaryBlock,
-                role: SemanticRole.Node,
-                properties: {
-                    product                      : { type: PropertyType.String, is_primary: true, is_required: true },
-                    version                      : { type: PropertyType.String },
-                    configuration_version        : { type: PropertyType.String },
-                    modules                      : { type: PropertyType.List, form: { type: PropertyType.String } },
-                    analysis_engine_version      : { type: PropertyType.String },
-                    analysis_definition_version  : { type: PropertyType.String },
-                    submitted                    : { type: PropertyType.Date },
-                    analysis_started             : { type: PropertyType.Date },
-                    analysis_ended               : { type: PropertyType.Date },
-                    result                       : {
-                        type: PropertyType.Enum,
-                        options: {
-                            type: PropertyType.List,
-                            form: { type: PropertyType.String },
-                            value: [
-                                ["malicious", "Malicious"],
-                                ["suspicious", "Suspicious"],
-                                ["benign", "Benign"],
-                                ["unknown", "Unknown"]
-                            ]
-                        },
-                        value: null
-                    },
-                },
-                anchor_template: "@__builtin__anchor",
-                style: DarkTheme.DictionaryBlock({ head: { ...Colors.Gray }})
-            },
-            {
-                id: "note",
-                namespace: "stix_object.note",
-                type: TemplateType.DictionaryBlock,
-                role: SemanticRole.Node,
-                properties: {
-                    abstract                     : { type: PropertyType.String, is_primary: true },
-                    content                      : { type: PropertyType.String, is_required: true },
-                    authors                      : { type: PropertyType.List, form: { type: PropertyType.String } },
-                },
-                anchor_template: "@__builtin__anchor",
-                style: DarkTheme.DictionaryBlock({ head: { ...Colors.Gray }})
-            },
-            {
-                id: "observed_data",
-                namespace: "stix_object.observed_data",
-                type: TemplateType.DictionaryBlock,
-                role: SemanticRole.Node,
-                properties: {
-                    first_observed               : { type: PropertyType.Date, is_required: true },
-                    last_observed                : { type: PropertyType.Date, is_required: true },
-                    number_observed              : { type: PropertyType.Int, min: 0, is_required: true },
-                },
-                anchor_template: "@__builtin__anchor",
-                style: DarkTheme.DictionaryBlock({ head: { ...Colors.Gray }})
-            },
-            {
-                id: "opinion",
-                namespace: "stix_object.opinion",
-                type: TemplateType.DictionaryBlock,
-                role: SemanticRole.Node,
-                properties: {
-                    explanation                  : { type: PropertyType.String, is_primary: true },
-                    authors                      : { type: PropertyType.List, form: { type: PropertyType.String } },
-                    opinion                      : {
-                        type: PropertyType.Enum,
-                        options: {
-                            type: PropertyType.List,
-                            form: { type: PropertyType.String },
-                            value: [
-                                ["strongly-disagree", "Strongly Disagree"],
-                                ["disagree", "Disagree"],
-                                ["neutral", "Neutral"],
-                                ["agree", "Agree"],
-                                ["strongly-agree", "Strongly Agree"]
-                            ]
-                        },
-                        is_required: true
-                    }
-                },
-                anchor_template: "@__builtin__anchor",
-                style: DarkTheme.DictionaryBlock({ head: { ...Colors.Gray }})
-            },
-            {
-                id: "report",
-                namespace: "stix_object.report",
-                type: TemplateType.DictionaryBlock,
-                role: SemanticRole.Node,
-                properties: {
-                    name                         : { type: PropertyType.String, is_primary: true, is_required: true },
-                    description                  : { type: PropertyType.String },
-                    report_types                 : { type: PropertyType.List, form: { type: PropertyType.String, is_required: true }},
-                    published                    : { type: PropertyType.Date, is_required: true },
-                },
-                anchor_template: "@__builtin__anchor",
-                style: DarkTheme.DictionaryBlock({ head: { ...Colors.Gray }})
-            },
-            {
-                id: "threat_actor",
-                namespace: "stix_object.threat_actor",
-                type: TemplateType.DictionaryBlock,
-                role: SemanticRole.Node,
-                properties: {
-                    name                         : { type: PropertyType.String, is_primary: true, is_required: true },
-                    description                  : { type: PropertyType.String },
-                    threat_actor_types           : { type: PropertyType.List, form: { type: PropertyType.String, is_required: true }},
-                    aliases                      : { type: PropertyType.List, form: { type: PropertyType.String }},
-                    first_seen                   : { type: PropertyType.Date },
-                    last_seen                    : { type: PropertyType.Date },
-                    roles                        : { type: PropertyType.List, form: { type: PropertyType.String }},
-                    goals                        : { type: PropertyType.List, form: { type: PropertyType.String }},
-                    sophistication               : { type: PropertyType.String },
-                    resource_level               : { type: PropertyType.String },
-                    primary_motivation           : { type: PropertyType.String },
-                    secondary_motivations        : { type: PropertyType.List, form: { type: PropertyType.String }},
-                    personal_motivations         : { type: PropertyType.List, form: { type: PropertyType.String }},
-                },
-                anchor_template: "@__builtin__anchor",
-                style: DarkTheme.DictionaryBlock({ head: { ...Colors.Gray }})
-            },
-            {
-                id: "tool",
-                namespace: "stix_object.tool",
-                type: TemplateType.DictionaryBlock,
-                role: SemanticRole.Node,
-                properties: {
-                    name                         : { type: PropertyType.String, is_primary: true, is_required: true },
-                    description                  : { type: PropertyType.String },
-                    tool_types                   : { type: PropertyType.List, form: { type: PropertyType.String, is_required: true }},
-                    aliases                      : { type: PropertyType.List, form: { type: PropertyType.String }},
-                    kill_chain_phases            : { type: PropertyType.List, form: { type: PropertyType.String }},
-                    tool_version                 : { type: PropertyType.String },
-                },
-                anchor_template: "@__builtin__anchor",
-                style: DarkTheme.DictionaryBlock({ head: { ...Colors.Gray }})
-            },
-            {
-                id: "vulnerability",
-                namespace: "stix_object.vulnerability",
-                type: TemplateType.DictionaryBlock,
-                role: SemanticRole.Node,
-                properties: {
-                    name                         : { type: PropertyType.String, is_primary: true, is_required: true },
-                    description                  : { type: PropertyType.String },
-                },
-                anchor_template: "@__builtin__anchor",
-                style: DarkTheme.DictionaryBlock({ head: { ...Colors.Gray }})
-            },
-            {
-                id: "artifact",
-                namespace: "stix_observable.artifact",
-                type: TemplateType.DictionaryBlock,
-                role: SemanticRole.Node,
-                properties: {
-                    mime_type                    : { type: PropertyType.String },
-                    payload_bin                  : { type: PropertyType.String },
-                    url                          : { type: PropertyType.String },
-                    hashes                       : {
-                        type: PropertyType.List,
-                        form: {
-                            type: PropertyType.Dictionary,
-                            form: {
-                                hash_type: {
-                                    type: PropertyType.Enum,
-                                    options: {
-                                        type: PropertyType.List,
-                                        form: { type: PropertyType.String },
-                                        value: [
-                                            ["custom", "Custom Hash Key"],
-                                            ["md5", "MD5"],
-                                            ["sha-1", "SHA-1"],
-                                            ["sha-256", "SHA-256"],
-                                            ["sha-512", "SHA-512"],
-                                            ["sha3-256", "SHA3-256"],
-                                            ["ssdeep", "SSDEEP"],
-                                            ["tlsh", "TLSH"]
-                                        ]
-                                    }
-                                },
-                                hash_value: { type: PropertyType.String, is_primary: true }
-                            }
-                        }
-                    },
-                    encryption_algorithm         : { type: PropertyType.String },
-                    decryption_key               : { type: PropertyType.String },
-                },
-                anchor_template: "@__builtin__anchor",
-                style: DarkTheme.DictionaryBlock({ head: { ...Colors.Gray }})
-            },
-            {
-                id: "autonomous_system",
-                namespace: "stix_observable.autonomous_system",
-                type: TemplateType.DictionaryBlock,
-                role: SemanticRole.Node,
-                properties: {
-                    number                       : { type: PropertyType.Int, is_primary: true, is_required: true },
-                    name                         : { type: PropertyType.String },
-                    rir                          : { type: PropertyType.String },
-                },
-                anchor_template: "@__builtin__anchor",
-                style: DarkTheme.DictionaryBlock({ head: { ...Colors.Gray }})
-            },
-            {
-                id: "directory",
-                namespace: "stix_observable.directory",
-                type: TemplateType.DictionaryBlock,
-                role: SemanticRole.Node,
-                properties: {
-                    path                         : { type: PropertyType.String, is_primary: true, is_required: true },
-                    path_enc                     : { type: PropertyType.String },
-                    ctime                        : { type: PropertyType.Date },
-                    mtime                        : { type: PropertyType.Date },
-                    atime                        : { type: PropertyType.Date },
-                },
-                anchor_template: "@__builtin__anchor",
-                style: DarkTheme.DictionaryBlock({ head: { ...Colors.Gray }})
-            },
-            {
-                id: "domain_name",
-                namespace: "stix_observable.domain_name",
-                type: TemplateType.DictionaryBlock,
-                role: SemanticRole.Node,
-                properties: {
-                    value                        : { type: PropertyType.String, is_required: true },
-                },
-                anchor_template: "@__builtin__anchor",
-                style: DarkTheme.DictionaryBlock({ head: { ...Colors.Gray }})
-            },
-            {
-                id: "email_address",
-                namespace: "stix_observable.email_address",
-                type: TemplateType.DictionaryBlock,
-                role: SemanticRole.Node,
-                properties: {
-                    value                        : { type: PropertyType.String, is_required: true },
-                    display_name                 : { type: PropertyType.String },
-                },
-                anchor_template: "@__builtin__anchor",
-                style: DarkTheme.DictionaryBlock({ head: { ...Colors.Gray }})
-            },
-            {
-                id: "email_message",
-                namespace: "stix_observable.email_message",
-                type: TemplateType.DictionaryBlock,
-                role: SemanticRole.Node,
-                properties: {
-                    is_multipart                 : { ...BoolEnum, is_required: true },
-                    date                         : { type: PropertyType.String },
-                    content_type                 : { type: PropertyType.String },
-                    message_id                   : { type: PropertyType.String },
-                    subject                      : { type: PropertyType.String, is_primary: true },
-                    received_lines               : { type: PropertyType.String },
-                    additional_header_fields     : { type: PropertyType.String },
-                    body                         : { type: PropertyType.String },
-                    body_multipart               : { type: PropertyType.String },
-                },
-                anchor_template: "@__builtin__anchor",
-                style: DarkTheme.DictionaryBlock({ head: { ...Colors.Gray }})
-            },
-            {
-                id: "file",
-                namespace: "stix_observable.file",
-                type: TemplateType.DictionaryBlock,
-                role: SemanticRole.Node,
-                properties: {
-                    hashes                       : {
-                        type: PropertyType.List,
-                        form: {
-                            type: PropertyType.Dictionary,
-                            form: {
-                                hash_type: {
-                                    type: PropertyType.Enum,
-                                    options: {
-                                        type: PropertyType.List,
-                                        form: { type: PropertyType.String },
-                                        value: [
-                                            ["custom", "Custom Hash Key"],
-                                            ["md5", "MD5"],
-                                            ["sha-1", "SHA-1"],
-                                            ["sha-256", "SHA-256"],
-                                            ["sha-512", "SHA-512"],
-                                            ["sha3-256", "SHA3-256"],
-                                            ["ssdeep", "SSDEEP"],
-                                            ["tlsh", "TLSH"]
-                                        ]
-                                    }
-                                },
-                                hash_value: { type: PropertyType.String, is_primary: true }
-                            }
-                        }
-                    },
-                    size                         : { type: PropertyType.String },
-                    name                         : { type: PropertyType.String, is_primary: true },
-                    name_enc                     : { type: PropertyType.String },
-                    magic_number_hex             : { type: PropertyType.String },
-                    mime_type                    : { type: PropertyType.String },
-                    ctime                        : { type: PropertyType.Date },
-                    mtime                        : { type: PropertyType.Date },
-                    atime                        : { type: PropertyType.Date },
-                },
-                anchor_template: "@__builtin__anchor",
-                style: DarkTheme.DictionaryBlock({ head: { ...Colors.Gray }})
-            },
-            {
-                id: "ipv4_addr",
-                namespace: "stix_observable.ipv4_addr",
-                type: TemplateType.DictionaryBlock,
-                role: SemanticRole.Node,
-                properties: {
-                    value                        : { type: PropertyType.String, is_required: true },
-                },
-                anchor_template: "@__builtin__anchor",
-                style: DarkTheme.DictionaryBlock({ head: { ...Colors.Gray }})
-            },
-            {
-                id: "ipv6_addr",
-                namespace: "stix_observable.ipv6_addr",
-                type: TemplateType.DictionaryBlock,
-                role: SemanticRole.Node,
-                properties: {
-                    value                        : { type: PropertyType.String, is_required: true },
-                },
-                anchor_template: "@__builtin__anchor",
-                style: DarkTheme.DictionaryBlock({ head: { ...Colors.Gray }})
-            },
-            {
-                id: "mac_addr",
-                namespace: "stix_observable.mac_addr",
-                type: TemplateType.DictionaryBlock,
-                role: SemanticRole.Node,
-                properties: {
-                    value                        : { type: PropertyType.String, is_required: true },
-                },
-                anchor_template: "@__builtin__anchor",
-                style: DarkTheme.DictionaryBlock({ head: { ...Colors.Gray }})
-            },
-            {
-                id: "mutex",
-                namespace: "stix_observable.mutex",
-                type: TemplateType.DictionaryBlock,
-                role: SemanticRole.Node,
-                properties: {
-                    name                         : { type: PropertyType.String, is_required: true },
-                },
-                anchor_template: "@__builtin__anchor",
-                style: DarkTheme.DictionaryBlock({ head: { ...Colors.Gray }})
-            },
-            {
-                id: "network_traffic",
-                namespace: "stix_observable.network_traffic",
-                type: TemplateType.DictionaryBlock,
-                role: SemanticRole.Node,
-                properties: {
-                    start                        : { type: PropertyType.Date },
-                    end                          : { type: PropertyType.Date },
-                    is_active                    : BoolEnum,
-                    src_port                     : { type: PropertyType.Int, min: 0, max: 65535 },
-                    dst_port                     : { type: PropertyType.Int, min: 0, max: 65535 },
-                    protocols                    : { type: PropertyType.List, min_items: 1, form: { type: PropertyType.String, is_required: true }},
-                    src_byte_count               : { type: PropertyType.Int, min: 0 },
-                    dst_byte_count               : { type: PropertyType.Int, min: 0 },
-                    src_packets                  : { type: PropertyType.Int, min: 0 },
-                    dst_packets                  : { type: PropertyType.Int, min: 0 },
-                    ipfix                        : { type: PropertyType.String },
-                },
-                anchor_template: "@__builtin__anchor",
-                style: DarkTheme.DictionaryBlock({ head: { ...Colors.Gray }})
-            },
-            {
-                id: "process",
-                namespace: "stix_observable.process",
-                type: TemplateType.DictionaryBlock,
-                role: SemanticRole.Node,
-                properties: {
-                    is_hidden                    : BoolEnum,
-                    pid                          : { type: PropertyType.Int, min: 0 },
-                    created_time                 : { type: PropertyType.Date },
-                    cwd                          : { type: PropertyType.String },
-                    command_line                 : { type: PropertyType.String, is_required: true },
-                    environment_variables        : { type: PropertyType.String },
-                },
-                anchor_template: "@__builtin__anchor",
-                style: DarkTheme.DictionaryBlock({ head: { ...Colors.Gray }})
-            },
-            {
-                id: "software",
-                namespace: "stix_observable.software",
-                type: TemplateType.DictionaryBlock,
-                role: SemanticRole.Node,
-                properties: {
-                    name                         : { type: PropertyType.String, is_primary: true, is_required: true },
-                    cpe                          : { type: PropertyType.String },
-                    languages                    : { type: PropertyType.List, form: {type: PropertyType.String}},
-                    vendor                       : { type: PropertyType.String },
-                    version                      : { type: PropertyType.String },
-                },
-                anchor_template: "@__builtin__anchor",
-                style: DarkTheme.DictionaryBlock({ head: { ...Colors.Gray }})
-            },
-            {
-                id: "url",
-                namespace: "stix_observable.url",
-                type: TemplateType.DictionaryBlock,
-                role: SemanticRole.Node,
-                properties: {
-                    value                        : { type: PropertyType.String, is_required: true },
-                },
-                anchor_template: "@__builtin__anchor",
-                style: DarkTheme.DictionaryBlock({ head: { ...Colors.Gray }})
-            },
-            {
-                id: "user_account",
-                namespace: "stix_observable.user_account",
-                type: TemplateType.DictionaryBlock,
-                role: SemanticRole.Node,
-                properties: {
-                    user_id                      : { type: PropertyType.String },
-                    credential                   : { type: PropertyType.String },
-                    account_login                : { type: PropertyType.String },
-                    account_type                 : { type: PropertyType.String },
-                    display_name                 : { type: PropertyType.String, is_primary: true, is_required: true },
-                    is_service_account           : BoolEnum,
-                    is_privileged                : BoolEnum,
-                    can_escalate_privs           : BoolEnum,
-                    is_disabled                  : BoolEnum,
-                    account_created              : { type: PropertyType.Date },
-                    account_expires              : { type: PropertyType.Date },
-                    credential_last_changed      : { type: PropertyType.Date },
-                    account_first_login          : { type: PropertyType.Date },
-                    account_last_login           : { type: PropertyType.Date },
-                },
-                anchor_template: "@__builtin__anchor",
-                style: DarkTheme.DictionaryBlock({ head: { ...Colors.Gray }})
-            },
-            {
-                id: "windows_registry_key",
-                namespace: "stix_observable.windows_registry_key",
-                type: TemplateType.DictionaryBlock,
-                role: SemanticRole.Node,
-                properties: {
-                    key                          : { type: PropertyType.String, is_primary: true },
-                    values                       : { type: PropertyType.List, form: { type: PropertyType.String }},
-                    modified_time                : { type: PropertyType.Date },
-                    number_of_subkeys            : { type: PropertyType.Int, min: 0 },
-                },
-                anchor_template: "@__builtin__anchor",
-                style: DarkTheme.DictionaryBlock({ head: { ...Colors.Gray }})
-            },
-            {
-                id: "x509_certificate",
-                namespace: "stix_observable.x509_certificate",
-                type: TemplateType.DictionaryBlock,
-                role: SemanticRole.Node,
-                properties: {
-                    subject                      : { type: PropertyType.String, is_primary: true, is_required: true },
-                    is_self_signed               : BoolEnum,
-                    hashes                       : {
-                        type: PropertyType.List,
-                        form: {
-                            type: PropertyType.Dictionary,
-                            form: {
-                                hash_type: {
-                                    type: PropertyType.Enum,
-                                    options: {
-                                        type: PropertyType.List,
-                                        form: { type: PropertyType.String },
-                                        value: [
-                                            ["custom", "Custom Hash Key"],
-                                            ["md5", "MD5"],
-                                            ["sha-1", "SHA-1"],
-                                            ["sha-256", "SHA-256"],
-                                            ["sha-512", "SHA-512"],
-                                            ["sha3-256", "SHA3-256"],
-                                            ["ssdeep", "SSDEEP"],
-                                            ["tlsh", "TLSH"]
-                                        ]
-                                    }
-                                },
-                                hash_value: { type: PropertyType.String, is_primary: true }
-                            }
-                        }
-                    },
-                    version                      : { type: PropertyType.String },
-                    serial_number                : { type: PropertyType.String },
-                    signature_algorithm          : { type: PropertyType.String },
-                    issuer                       : { type: PropertyType.String },
-                    validity_not_before          : { type: PropertyType.Date },
-                    validity_not_after           : { type: PropertyType.Date },
-                    subject_public_key_algorithm : { type: PropertyType.String },
-                    subject_public_key_modulus   : { type: PropertyType.String },
-                    subject_public_key_exponent  : { type: PropertyType.Int, min: 0 },
-                },
-                anchor_template: "@__builtin__anchor",
-                style: DarkTheme.DictionaryBlock({ head: { ...Colors.Gray }})
-            }
-        ]
-    },
-    menus: {
-        help_menu: {
-            help_links: [
-                {
-                    text: "Attack Flow Website",
-                    url: "https://center-for-threat-informed-defense.github.io/attack-flow/"
-                },
-                {
-                    text: "Attack Flow Builder Help",
-                    url: "https://center-for-threat-informed-defense.github.io/attack-flow/builder/"
-                },
-                {
-                    text: "MITRE ATT&CK Framework",
-                    url: "https://attack.mitre.org/"
-                },
-                {
-                    text: "GitHub Repository",
-                    url: "https://github.com/center-for-threat-informed-defense/attack-flow"
-                },
-                {
-                    text: "Change Log",
-                    url: "https://center-for-threat-informed-defense.github.io/attack-flow/builder/"
-                }
-            ]
-        }
-    },
-    validator,
-    publisher
-};
-
-export default config;
->>>>>>> ecb11757
+import intel from "./builder.config.intel";
+import validator from "./builder.config.validator";
+import publisher from "./builder.config.publisher";
+import processor from "./builder.config.processor";
+import { AppConfiguration } from "@/store/StoreTypes";
+import { Colors, DarkTheme } from "./scripts/BlockDiagram/DiagramFactory/Themes";
+import {
+    AnchorAngle,
+    EnumPropertyDescriptor,
+    PropertyType,
+    SemanticRole,
+    TemplateType
+} from "./scripts/BlockDiagram";
+
+const BoolEnum: EnumPropertyDescriptor = {
+    type: PropertyType.Enum,
+    options: {
+        type  : PropertyType.List,
+        form  : { type: PropertyType.String },
+        value : [["true", "True"], ["false", "False"]]
+    }
+};
+
+const config: AppConfiguration = {
+    is_web_hosted: false,
+    application_name: "Attack Flow Builder",
+    file_type_name: "Attack Flow",
+    file_type_extension: "afb",
+    menu_icon: "./ctid-small.png",
+    splash: {
+        product: "./afb.png",
+        organization: "./ctid.png",
+        buttons: [
+            {
+                action: "new",
+                name: "New Flow",
+                description: "Create a new, blank flow",
+            },
+            {
+                action: "open",
+                name: "Open Flow",
+                description: "Open an existing flow from your computer"
+            },
+            {
+                action: "link",
+                name: "Example Flows",
+                description: "View a list of example flows", 
+                url: "https://center-for-threat-informed-defense.github.io/attack-flow/example_flows/"
+            },
+            {
+                action: "link",
+                name: "Builder Help",
+                description: "View help for Attack Flow Builder", 
+                url: "https://center-for-threat-informed-defense.github.io/attack-flow/builder/"
+            },
+        ],
+    },
+    schema: {
+        page_template: "flow",
+        templates: [
+            {
+                id: "flow",
+                type: TemplateType.Page,
+                role: SemanticRole.Node,
+                grid: [10, 10],
+                properties: {
+                    name                         : { type: PropertyType.String, value: "Untitled Document", is_primary: true },
+                    description                  : { type: PropertyType.String },
+                    author                       : {
+                        type: PropertyType.Dictionary,
+                        form: {
+                            name: { type: PropertyType.String, is_primary: true, is_required: true },
+                            identity_class: {
+                                type: PropertyType.Enum,
+                                options: {
+                                    type  : PropertyType.List,
+                                    form  : { type: PropertyType.String },
+                                    value : [
+                                        ["individual", "Individual"],
+                                        ["group", "Group"],
+                                        ["system", "System"],
+                                        ["organization", "Organization"],
+                                        ["class", "Class"],
+                                        ["unknown", "Unknown"]
+                                    ]
+                                }
+                            },
+                            contact_information: { type: PropertyType.String }
+                        }
+                    },
+                    scope                        : {
+                        type: PropertyType.Enum,
+                        options: {
+                            type: PropertyType.List,
+                            form: { type: PropertyType.String },
+                            value: [
+                                ["incident", "Incident"],
+                                ["campaign", "Campaign"],
+                                ["threat-actor", "Threat Actor"],
+                                ["malware", "Malware"],
+                                ["other", "Other"]
+                            ]
+                        },
+                        value: "incident"
+                    },
+                    external_references          : {
+                        type: PropertyType.List,
+                        form: {
+                            type: PropertyType.Dictionary,
+                            form: {
+                                source_name: { type: PropertyType.String, is_primary: true, is_required: true },
+                                description: { type: PropertyType.String },
+                                url: { type: PropertyType.String },
+                            }
+                        }
+                    },
+                    created                      : { type: PropertyType.Date, value: new Date(), is_visible_chart: false, is_visible_sidebar: false }
+                },
+                style: DarkTheme.Page()
+            },
+            {
+                id: "true_anchor",
+                type: TemplateType.AnchorPoint,
+                role: SemanticRole.None,
+                radius: 10,
+                line_templates: {
+                    [AnchorAngle.DEG_0] : `@__builtin__line_horizontal_elbow`,
+                    [AnchorAngle.DEG_90]: `@__builtin__line_vertical_elbow`
+                },
+                style: DarkTheme.AnchorPoint()
+            },
+            {
+                id: "false_anchor",
+                type: TemplateType.AnchorPoint,
+                role: SemanticRole.None,
+                radius: 10,
+                line_templates: {
+                    [AnchorAngle.DEG_0] : `@__builtin__line_horizontal_elbow`,
+                    [AnchorAngle.DEG_90]: `@__builtin__line_vertical_elbow`
+                },
+                style: DarkTheme.AnchorPoint()
+            },
+            {
+                id: "action",
+                namespace: "attack_flow.action",
+                type: TemplateType.DictionaryBlock,
+                role: SemanticRole.Node,
+                properties: {
+                    name                         : { type: PropertyType.String, is_primary: true, is_required: true },
+                    tactic_id                    : { type: PropertyType.String, suggestions: intel.tactic_recs },
+                    tactic_ref                   : { type: PropertyType.String, is_visible_chart: false, is_visible_sidebar: true },
+                    technique_id                 : { type: PropertyType.String, suggestions: intel.technique_recs },
+                    technique_ref                : { type: PropertyType.String, is_visible_chart: false, is_visible_sidebar: true },
+                    description                  : { type: PropertyType.String },
+                    confidence                   : {
+                        type: PropertyType.Enum,
+                        options: {
+                            type: PropertyType.List,
+                            form: {
+                                type: PropertyType.Dictionary,
+                                form: {
+                                    text  : { type: PropertyType.String, is_primary: true },
+                                    value : { type: PropertyType.Int }
+                                }
+                            },
+                            value: [
+                                ["speculative",   { text: "Speculative", value: 0 }],
+                                ["very-doubtful", { text: "Very Doubtful", value: 10 }],
+                                ["doubtful",      { text: "Doubtful", value: 30 }],
+                                ["even-odds",     { text: "Even Odds", value: 50 }],
+                                ["probable",      { text: "Probable", value: 70 }],
+                                ["very-probable", { text: "Very Probable", value: 90 }],
+                                ["certain",       { text: "Certain", value: 100 }]
+                            ]
+                        },
+                        value: null
+                    },
+                    execution_start              : { type: PropertyType.Date },
+                    execution_end                : { type: PropertyType.Date },
+                },
+                anchor_template: "@__builtin__anchor",
+                style: DarkTheme.DictionaryBlock({ head: { ...Colors.Blue }})
+            },
+            {
+                id: "asset",
+                namespace: "attack_flow.asset",
+                type: TemplateType.DictionaryBlock,
+                role: SemanticRole.Node,
+                properties: {
+                    name                         : { type: PropertyType.String, is_primary: true, is_required: true},
+                    description                  : { type: PropertyType.String }
+                },
+                anchor_template: "@__builtin__anchor",
+                style: DarkTheme.DictionaryBlock({ head: { ...Colors.Orange }})
+            },
+            {
+                id: "condition",
+                namespace: "attack_flow.condition",
+                type: TemplateType.BranchBlock,
+                role: SemanticRole.Node,
+                properties: {
+                    description                  : { type: PropertyType.String, is_primary: true, is_required: true },
+                    pattern                      : { type: PropertyType.String },
+                    pattern_type                 : { type: PropertyType.String },
+                    pattern_version              : { type: PropertyType.String },
+                    date                         : { type: PropertyType.Date }
+                },
+                branches: [
+                    {
+                        text: "True",
+                        anchor_template: "true_anchor",
+                    },
+                    {
+                        text: "False",
+                        anchor_template: "false_anchor"
+                    }
+                ],
+                anchor_template: "@__builtin__anchor",
+                style: DarkTheme.BranchBlock({ head: { ...Colors.Green }})
+            },
+            {
+                id: "or",
+                namespace: "attack_flow.OR_operator",
+                type: TemplateType.TextBlock,
+                role: SemanticRole.Node,
+                properties: {
+                    operator: {
+                        type: PropertyType.String,
+                        value: "OR",
+                        is_primary: true,
+                        is_visible_chart: false,
+                        is_visible_sidebar: false,
+                        is_editable: false,
+                    }
+                },
+                anchor_template: "@__builtin__anchor",
+                style: DarkTheme.TextBlock({ ...Colors.Red, horizontal_padding: 35 })
+            },
+            {
+                id: "and",
+                namespace: "attack_flow.AND_operator",
+                type: TemplateType.TextBlock,
+                role: SemanticRole.Node,
+                properties: {
+                    operator: {
+                        type: PropertyType.String,
+                        value: "AND",
+                        is_primary: true,
+                        is_visible_chart: false,
+                        is_visible_sidebar: false,
+                        is_editable: false,
+                    }
+                },
+                anchor_template: "@__builtin__anchor",
+                style: DarkTheme.TextBlock({ ...Colors.Red, horizontal_padding: 35 })
+            },
+            {
+                id: "attack_pattern",
+                namespace: "stix_object.attack_pattern",
+                type: TemplateType.DictionaryBlock,
+                role: SemanticRole.Node,
+                properties: {
+                    name                         : { type: PropertyType.String, is_primary: true, is_required: true },
+                    description                  : { type: PropertyType.String },
+                    aliases                      : { type: PropertyType.List, form: { type: PropertyType.String }},
+                    kill_chain_phases            : { type: PropertyType.List, form: { type: PropertyType.String }},
+                },
+                anchor_template: "@__builtin__anchor",
+                style: DarkTheme.DictionaryBlock({ head: { ...Colors.Gray }})
+            },
+            {
+                id: "campaign",
+                namespace: "stix_object.campaign",
+                type: TemplateType.DictionaryBlock,
+                role: SemanticRole.Node,
+                properties: {
+                    name                         : { type: PropertyType.String, is_primary: true, is_required: true },
+                    description                  : { type: PropertyType.String },
+                    aliases                      : { type: PropertyType.List, form: { type: PropertyType.String } },
+                    first_seen                   : { type: PropertyType.Date },
+                    last_seen                    : { type: PropertyType.Date },
+                    objective                    : { type: PropertyType.String },
+                },
+                anchor_template: "@__builtin__anchor",
+                style: DarkTheme.DictionaryBlock({ head: { ...Colors.Gray }})
+            },
+            {
+                id: "course_of_action",
+                namespace: "stix_object.course_of_action",
+                type: TemplateType.DictionaryBlock,
+                role: SemanticRole.Node,
+                properties: {
+                    name                         : { type: PropertyType.String, is_primary: true, is_required: true },
+                    description                  : { type: PropertyType.String },
+                    action_type                  : { type: PropertyType.String },
+                    os_execution_envs            : { type: PropertyType.List, form: { type: PropertyType.String } },
+                    action_bin                   : { type: PropertyType.String }
+                },
+                anchor_template: "@__builtin__anchor",
+                style: DarkTheme.DictionaryBlock({ head: { ...Colors.Gray }})
+            },
+            {
+                id: "grouping",
+                namespace: "stix_object.grouping",
+                type: TemplateType.DictionaryBlock,
+                role: SemanticRole.Node,
+                properties: {
+                    name                         : { type: PropertyType.String, is_primary: true },
+                    description                  : { type: PropertyType.String },
+                    context                      : { type: PropertyType.String, is_required: true },
+                },
+                anchor_template: "@__builtin__anchor",
+                style: DarkTheme.DictionaryBlock({ head: { ...Colors.Gray }})
+            },
+            {
+                id: "identity",
+                namespace: "stix_object.identity",
+                type: TemplateType.DictionaryBlock,
+                role: SemanticRole.Node,
+                properties: {
+                    name                         : { type: PropertyType.String, is_required: true, is_primary: true },
+                    description                  : { type: PropertyType.String },
+                    roles                        : { type: PropertyType.List, form: { type: PropertyType.String } },
+                    identity_class               : { type: PropertyType.String, is_required: true },
+                    sectors                      : { type: PropertyType.List, form: { type: PropertyType.String } },
+                    contact_information          : { type: PropertyType.String }
+                },
+                anchor_template: "@__builtin__anchor",
+                style: DarkTheme.DictionaryBlock({ head: { ...Colors.Gray }})
+            },
+            {
+                id: "indicator",
+                namespace: "stix_object.indicator",
+                type: TemplateType.DictionaryBlock,
+                role: SemanticRole.Node,
+                properties: {
+                    name                         : { type: PropertyType.String, is_primary: true },
+                    description                  : { type: PropertyType.String },
+                    indicator_types              : { type: PropertyType.List, form: { type: PropertyType.String, is_required: true } },
+                    pattern                      : { type: PropertyType.String, is_required: true },
+                    pattern_type                 : { type: PropertyType.String, is_required: true },
+                    patter_version               : { type: PropertyType.String },
+                    valid_from                   : { type: PropertyType.Date, is_required: true},
+                    valid_until                  : { type: PropertyType.Date },
+                    kill_chain_phases            : { type: PropertyType.List, form: { type: PropertyType.String }},
+                },
+                anchor_template: "@__builtin__anchor",
+                style: DarkTheme.DictionaryBlock({ head: { ...Colors.Gray }})
+            },
+            {
+                id: "infrastructure",
+                namespace: "stix_object.infrastructure",
+                type: TemplateType.DictionaryBlock,
+                role: SemanticRole.Node,
+                properties: {
+                    name                         : { type: PropertyType.String, is_primary: true, is_required: true },
+                    description                  : { type: PropertyType.String },
+                    infrastructure_types         : { type: PropertyType.List, form: { type: PropertyType.String, is_required: true }},
+                    aliases                      : { type: PropertyType.List, form: { type: PropertyType.String }},
+                    kill_chain_phases            : { type: PropertyType.List, form: { type: PropertyType.String }},
+                    first_seen                   : { type: PropertyType.Date },
+                    last_seen                    : { type: PropertyType.Date }
+                },
+                anchor_template: "@__builtin__anchor",
+                style: DarkTheme.DictionaryBlock({ head: { ...Colors.Gray }})
+            },
+            {
+                id: "intrusion_set",
+                namespace: "stix_object.intrusion_set",
+                type: TemplateType.DictionaryBlock,
+                role: SemanticRole.Node,
+                properties: {
+                    name                         : { type: PropertyType.String, is_primary: true, is_required: true },
+                    description                  : { type: PropertyType.String },
+                    aliases                      : { type: PropertyType.List, form: { type: PropertyType.String, is_required: true }},
+                    first_seen                   : { type: PropertyType.Date },
+                    last_seen                    : { type: PropertyType.Date },
+                    goals                        : { type: PropertyType.List, form: { type: PropertyType.String }},
+                    resource_level               : { type: PropertyType.String},
+                    primary_motivation           : { type: PropertyType.String},
+                    secondary_motivations        : { type: PropertyType.List, form: { type: PropertyType.String }},
+                },
+                anchor_template: "@__builtin__anchor",
+                style: DarkTheme.DictionaryBlock({ head: { ...Colors.Gray }})
+            },
+            {
+                id: "location",
+                namespace: "stix_object.location",
+                type: TemplateType.DictionaryBlock,
+                role: SemanticRole.Node,
+                properties: {
+                    name                         : { type: PropertyType.String, is_primary: true },
+                    description                  : { type: PropertyType.String },
+                    latitude                     : { type: PropertyType.Float, min: -90, max: 90 },
+                    longitude                    : { type: PropertyType.Float, min: -180, max: 180 },
+                    precision                    : { type: PropertyType.Float },
+                    region                       : { type: PropertyType.String },
+                    country                      : { type: PropertyType.String },
+                    administrative_area          : { type: PropertyType.String },
+                    city                         : { type: PropertyType.String },
+                    street_address               : { type: PropertyType.String },
+                    postal_code                  : { type: PropertyType.String }
+                },
+                anchor_template: "@__builtin__anchor",
+                style: DarkTheme.DictionaryBlock({ head: { ...Colors.Gray }})
+            },
+            {
+                id: "malware",
+                namespace: "stix_object.malware",
+                type: TemplateType.DictionaryBlock,
+                role: SemanticRole.Node,
+                properties: {
+                    name                         : { type: PropertyType.String, is_primary: true },
+                    description                  : { type: PropertyType.String },
+                    malware_types                : { type: PropertyType.List, form: { type: PropertyType.String, is_required: true }},
+                    is_family                    : { ...BoolEnum, is_required: true },
+                    aliases                      : { type: PropertyType.List, form: { type: PropertyType.String } },
+                    kill_chain_phases            : { type: PropertyType.List, form: { type: PropertyType.String } },
+                    first_seen                   : { type: PropertyType.Date },
+                    last_seen                    : { type: PropertyType.Date },
+                    os_execution_envs            : { type: PropertyType.List, form: { type: PropertyType.String } },
+                    architecture_execution_envs  : { type: PropertyType.List, form: { type: PropertyType.String } },
+                    implementation_languages     : { type: PropertyType.List, form: { type: PropertyType.String } },
+                    capabilities                 : { type: PropertyType.List, form: { type: PropertyType.String } },
+                },
+                anchor_template: "@__builtin__anchor",
+                style: DarkTheme.DictionaryBlock({ head: { ...Colors.Gray }})
+            },
+            {
+                id: "malware_analysis",
+                namespace: "stix_object.malware_analysis",
+                type: TemplateType.DictionaryBlock,
+                role: SemanticRole.Node,
+                properties: {
+                    product                      : { type: PropertyType.String, is_primary: true, is_required: true },
+                    version                      : { type: PropertyType.String },
+                    configuration_version        : { type: PropertyType.String },
+                    modules                      : { type: PropertyType.List, form: { type: PropertyType.String } },
+                    analysis_engine_version      : { type: PropertyType.String },
+                    analysis_definition_version  : { type: PropertyType.String },
+                    submitted                    : { type: PropertyType.Date },
+                    analysis_started             : { type: PropertyType.Date },
+                    analysis_ended               : { type: PropertyType.Date },
+                    result                       : {
+                        type: PropertyType.Enum,
+                        options: {
+                            type: PropertyType.List,
+                            form: { type: PropertyType.String },
+                            value: [
+                                ["malicious", "Malicious"],
+                                ["suspicious", "Suspicious"],
+                                ["benign", "Benign"],
+                                ["unknown", "Unknown"]
+                            ]
+                        },
+                        value: null
+                    },
+                },
+                anchor_template: "@__builtin__anchor",
+                style: DarkTheme.DictionaryBlock({ head: { ...Colors.Gray }})
+            },
+            {
+                id: "note",
+                namespace: "stix_object.note",
+                type: TemplateType.DictionaryBlock,
+                role: SemanticRole.Node,
+                properties: {
+                    abstract                     : { type: PropertyType.String, is_primary: true },
+                    content                      : { type: PropertyType.String, is_required: true },
+                    authors                      : { type: PropertyType.List, form: { type: PropertyType.String } },
+                },
+                anchor_template: "@__builtin__anchor",
+                style: DarkTheme.DictionaryBlock({ head: { ...Colors.Gray }})
+            },
+            {
+                id: "observed_data",
+                namespace: "stix_object.observed_data",
+                type: TemplateType.DictionaryBlock,
+                role: SemanticRole.Node,
+                properties: {
+                    first_observed               : { type: PropertyType.Date, is_required: true },
+                    last_observed                : { type: PropertyType.Date, is_required: true },
+                    number_observed              : { type: PropertyType.Int, min: 0, is_required: true },
+                },
+                anchor_template: "@__builtin__anchor",
+                style: DarkTheme.DictionaryBlock({ head: { ...Colors.Gray }})
+            },
+            {
+                id: "opinion",
+                namespace: "stix_object.opinion",
+                type: TemplateType.DictionaryBlock,
+                role: SemanticRole.Node,
+                properties: {
+                    explanation                  : { type: PropertyType.String, is_primary: true },
+                    authors                      : { type: PropertyType.List, form: { type: PropertyType.String } },
+                    opinion                      : {
+                        type: PropertyType.Enum,
+                        options: {
+                            type: PropertyType.List,
+                            form: { type: PropertyType.String },
+                            value: [
+                                ["strongly-disagree", "Strongly Disagree"],
+                                ["disagree", "Disagree"],
+                                ["neutral", "Neutral"],
+                                ["agree", "Agree"],
+                                ["strongly-agree", "Strongly Agree"]
+                            ]
+                        },
+                        is_required: true
+                    }
+                },
+                anchor_template: "@__builtin__anchor",
+                style: DarkTheme.DictionaryBlock({ head: { ...Colors.Gray }})
+            },
+            {
+                id: "report",
+                namespace: "stix_object.report",
+                type: TemplateType.DictionaryBlock,
+                role: SemanticRole.Node,
+                properties: {
+                    name                         : { type: PropertyType.String, is_primary: true, is_required: true },
+                    description                  : { type: PropertyType.String },
+                    report_types                 : { type: PropertyType.List, form: { type: PropertyType.String, is_required: true }},
+                    published                    : { type: PropertyType.Date, is_required: true },
+                },
+                anchor_template: "@__builtin__anchor",
+                style: DarkTheme.DictionaryBlock({ head: { ...Colors.Gray }})
+            },
+            {
+                id: "threat_actor",
+                namespace: "stix_object.threat_actor",
+                type: TemplateType.DictionaryBlock,
+                role: SemanticRole.Node,
+                properties: {
+                    name                         : { type: PropertyType.String, is_primary: true, is_required: true },
+                    description                  : { type: PropertyType.String },
+                    threat_actor_types           : { type: PropertyType.List, form: { type: PropertyType.String, is_required: true }},
+                    aliases                      : { type: PropertyType.List, form: { type: PropertyType.String }},
+                    first_seen                   : { type: PropertyType.Date },
+                    last_seen                    : { type: PropertyType.Date },
+                    roles                        : { type: PropertyType.List, form: { type: PropertyType.String }},
+                    goals                        : { type: PropertyType.List, form: { type: PropertyType.String }},
+                    sophistication               : { type: PropertyType.String },
+                    resource_level               : { type: PropertyType.String },
+                    primary_motivation           : { type: PropertyType.String },
+                    secondary_motivations        : { type: PropertyType.List, form: { type: PropertyType.String }},
+                    personal_motivations         : { type: PropertyType.List, form: { type: PropertyType.String }},
+                },
+                anchor_template: "@__builtin__anchor",
+                style: DarkTheme.DictionaryBlock({ head: { ...Colors.Gray }})
+            },
+            {
+                id: "tool",
+                namespace: "stix_object.tool",
+                type: TemplateType.DictionaryBlock,
+                role: SemanticRole.Node,
+                properties: {
+                    name                         : { type: PropertyType.String, is_primary: true, is_required: true },
+                    description                  : { type: PropertyType.String },
+                    tool_types                   : { type: PropertyType.List, form: { type: PropertyType.String, is_required: true }},
+                    aliases                      : { type: PropertyType.List, form: { type: PropertyType.String }},
+                    kill_chain_phases            : { type: PropertyType.List, form: { type: PropertyType.String }},
+                    tool_version                 : { type: PropertyType.String },
+                },
+                anchor_template: "@__builtin__anchor",
+                style: DarkTheme.DictionaryBlock({ head: { ...Colors.Gray }})
+            },
+            {
+                id: "vulnerability",
+                namespace: "stix_object.vulnerability",
+                type: TemplateType.DictionaryBlock,
+                role: SemanticRole.Node,
+                properties: {
+                    name                         : { type: PropertyType.String, is_primary: true, is_required: true },
+                    description                  : { type: PropertyType.String },
+                },
+                anchor_template: "@__builtin__anchor",
+                style: DarkTheme.DictionaryBlock({ head: { ...Colors.Gray }})
+            },
+            {
+                id: "artifact",
+                namespace: "stix_observable.artifact",
+                type: TemplateType.DictionaryBlock,
+                role: SemanticRole.Node,
+                properties: {
+                    mime_type                    : { type: PropertyType.String },
+                    payload_bin                  : { type: PropertyType.String },
+                    url                          : { type: PropertyType.String },
+                    hashes                       : {
+                        type: PropertyType.List,
+                        form: {
+                            type: PropertyType.Dictionary,
+                            form: {
+                                hash_type: {
+                                    type: PropertyType.Enum,
+                                    options: {
+                                        type: PropertyType.List,
+                                        form: { type: PropertyType.String },
+                                        value: [
+                                            ["custom", "Custom Hash Key"],
+                                            ["md5", "MD5"],
+                                            ["sha-1", "SHA-1"],
+                                            ["sha-256", "SHA-256"],
+                                            ["sha-512", "SHA-512"],
+                                            ["sha3-256", "SHA3-256"],
+                                            ["ssdeep", "SSDEEP"],
+                                            ["tlsh", "TLSH"]
+                                        ]
+                                    }
+                                },
+                                hash_value: { type: PropertyType.String, is_primary: true }
+                            }
+                        }
+                    },
+                    encryption_algorithm         : { type: PropertyType.String },
+                    decryption_key               : { type: PropertyType.String },
+                },
+                anchor_template: "@__builtin__anchor",
+                style: DarkTheme.DictionaryBlock({ head: { ...Colors.Gray }})
+            },
+            {
+                id: "autonomous_system",
+                namespace: "stix_observable.autonomous_system",
+                type: TemplateType.DictionaryBlock,
+                role: SemanticRole.Node,
+                properties: {
+                    number                       : { type: PropertyType.Int, is_primary: true, is_required: true },
+                    name                         : { type: PropertyType.String },
+                    rir                          : { type: PropertyType.String },
+                },
+                anchor_template: "@__builtin__anchor",
+                style: DarkTheme.DictionaryBlock({ head: { ...Colors.Gray }})
+            },
+            {
+                id: "directory",
+                namespace: "stix_observable.directory",
+                type: TemplateType.DictionaryBlock,
+                role: SemanticRole.Node,
+                properties: {
+                    path                         : { type: PropertyType.String, is_primary: true, is_required: true },
+                    path_enc                     : { type: PropertyType.String },
+                    ctime                        : { type: PropertyType.Date },
+                    mtime                        : { type: PropertyType.Date },
+                    atime                        : { type: PropertyType.Date },
+                },
+                anchor_template: "@__builtin__anchor",
+                style: DarkTheme.DictionaryBlock({ head: { ...Colors.Gray }})
+            },
+            {
+                id: "domain_name",
+                namespace: "stix_observable.domain_name",
+                type: TemplateType.DictionaryBlock,
+                role: SemanticRole.Node,
+                properties: {
+                    value                        : { type: PropertyType.String, is_required: true },
+                },
+                anchor_template: "@__builtin__anchor",
+                style: DarkTheme.DictionaryBlock({ head: { ...Colors.Gray }})
+            },
+            {
+                id: "email_address",
+                namespace: "stix_observable.email_address",
+                type: TemplateType.DictionaryBlock,
+                role: SemanticRole.Node,
+                properties: {
+                    value                        : { type: PropertyType.String, is_required: true },
+                    display_name                 : { type: PropertyType.String },
+                },
+                anchor_template: "@__builtin__anchor",
+                style: DarkTheme.DictionaryBlock({ head: { ...Colors.Gray }})
+            },
+            {
+                id: "email_message",
+                namespace: "stix_observable.email_message",
+                type: TemplateType.DictionaryBlock,
+                role: SemanticRole.Node,
+                properties: {
+                    is_multipart                 : { ...BoolEnum, is_required: true },
+                    date                         : { type: PropertyType.String },
+                    content_type                 : { type: PropertyType.String },
+                    message_id                   : { type: PropertyType.String },
+                    subject                      : { type: PropertyType.String, is_primary: true },
+                    received_lines               : { type: PropertyType.String },
+                    additional_header_fields     : { type: PropertyType.String },
+                    body                         : { type: PropertyType.String },
+                    body_multipart               : { type: PropertyType.String },
+                },
+                anchor_template: "@__builtin__anchor",
+                style: DarkTheme.DictionaryBlock({ head: { ...Colors.Gray }})
+            },
+            {
+                id: "file",
+                namespace: "stix_observable.file",
+                type: TemplateType.DictionaryBlock,
+                role: SemanticRole.Node,
+                properties: {
+                    hashes                       : {
+                        type: PropertyType.List,
+                        form: {
+                            type: PropertyType.Dictionary,
+                            form: {
+                                hash_type: {
+                                    type: PropertyType.Enum,
+                                    options: {
+                                        type: PropertyType.List,
+                                        form: { type: PropertyType.String },
+                                        value: [
+                                            ["custom", "Custom Hash Key"],
+                                            ["md5", "MD5"],
+                                            ["sha-1", "SHA-1"],
+                                            ["sha-256", "SHA-256"],
+                                            ["sha-512", "SHA-512"],
+                                            ["sha3-256", "SHA3-256"],
+                                            ["ssdeep", "SSDEEP"],
+                                            ["tlsh", "TLSH"]
+                                        ]
+                                    }
+                                },
+                                hash_value: { type: PropertyType.String, is_primary: true }
+                            }
+                        }
+                    },
+                    size                         : { type: PropertyType.String },
+                    name                         : { type: PropertyType.String, is_primary: true },
+                    name_enc                     : { type: PropertyType.String },
+                    magic_number_hex             : { type: PropertyType.String },
+                    mime_type                    : { type: PropertyType.String },
+                    ctime                        : { type: PropertyType.Date },
+                    mtime                        : { type: PropertyType.Date },
+                    atime                        : { type: PropertyType.Date },
+                },
+                anchor_template: "@__builtin__anchor",
+                style: DarkTheme.DictionaryBlock({ head: { ...Colors.Gray }})
+            },
+            {
+                id: "ipv4_addr",
+                namespace: "stix_observable.ipv4_addr",
+                type: TemplateType.DictionaryBlock,
+                role: SemanticRole.Node,
+                properties: {
+                    value                        : { type: PropertyType.String, is_required: true },
+                },
+                anchor_template: "@__builtin__anchor",
+                style: DarkTheme.DictionaryBlock({ head: { ...Colors.Gray }})
+            },
+            {
+                id: "ipv6_addr",
+                namespace: "stix_observable.ipv6_addr",
+                type: TemplateType.DictionaryBlock,
+                role: SemanticRole.Node,
+                properties: {
+                    value                        : { type: PropertyType.String, is_required: true },
+                },
+                anchor_template: "@__builtin__anchor",
+                style: DarkTheme.DictionaryBlock({ head: { ...Colors.Gray }})
+            },
+            {
+                id: "mac_addr",
+                namespace: "stix_observable.mac_addr",
+                type: TemplateType.DictionaryBlock,
+                role: SemanticRole.Node,
+                properties: {
+                    value                        : { type: PropertyType.String, is_required: true },
+                },
+                anchor_template: "@__builtin__anchor",
+                style: DarkTheme.DictionaryBlock({ head: { ...Colors.Gray }})
+            },
+            {
+                id: "mutex",
+                namespace: "stix_observable.mutex",
+                type: TemplateType.DictionaryBlock,
+                role: SemanticRole.Node,
+                properties: {
+                    name                         : { type: PropertyType.String, is_required: true },
+                },
+                anchor_template: "@__builtin__anchor",
+                style: DarkTheme.DictionaryBlock({ head: { ...Colors.Gray }})
+            },
+            {
+                id: "network_traffic",
+                namespace: "stix_observable.network_traffic",
+                type: TemplateType.DictionaryBlock,
+                role: SemanticRole.Node,
+                properties: {
+                    start                        : { type: PropertyType.Date },
+                    end                          : { type: PropertyType.Date },
+                    is_active                    : BoolEnum,
+                    src_port                     : { type: PropertyType.Int, min: 0, max: 65535 },
+                    dst_port                     : { type: PropertyType.Int, min: 0, max: 65535 },
+                    protocols                    : { type: PropertyType.List, min_items: 1, form: { type: PropertyType.String, is_required: true }},
+                    src_byte_count               : { type: PropertyType.Int, min: 0 },
+                    dst_byte_count               : { type: PropertyType.Int, min: 0 },
+                    src_packets                  : { type: PropertyType.Int, min: 0 },
+                    dst_packets                  : { type: PropertyType.Int, min: 0 },
+                    ipfix                        : { type: PropertyType.String },
+                },
+                anchor_template: "@__builtin__anchor",
+                style: DarkTheme.DictionaryBlock({ head: { ...Colors.Gray }})
+            },
+            {
+                id: "process",
+                namespace: "stix_observable.process",
+                type: TemplateType.DictionaryBlock,
+                role: SemanticRole.Node,
+                properties: {
+                    is_hidden                    : BoolEnum,
+                    pid                          : { type: PropertyType.Int, min: 0 },
+                    created_time                 : { type: PropertyType.Date },
+                    cwd                          : { type: PropertyType.String },
+                    command_line                 : { type: PropertyType.String, is_required: true },
+                    environment_variables        : { type: PropertyType.String },
+                },
+                anchor_template: "@__builtin__anchor",
+                style: DarkTheme.DictionaryBlock({ head: { ...Colors.Gray }})
+            },
+            {
+                id: "software",
+                namespace: "stix_observable.software",
+                type: TemplateType.DictionaryBlock,
+                role: SemanticRole.Node,
+                properties: {
+                    name                         : { type: PropertyType.String, is_primary: true, is_required: true },
+                    cpe                          : { type: PropertyType.String },
+                    languages                    : { type: PropertyType.List, form: {type: PropertyType.String}},
+                    vendor                       : { type: PropertyType.String },
+                    version                      : { type: PropertyType.String },
+                },
+                anchor_template: "@__builtin__anchor",
+                style: DarkTheme.DictionaryBlock({ head: { ...Colors.Gray }})
+            },
+            {
+                id: "url",
+                namespace: "stix_observable.url",
+                type: TemplateType.DictionaryBlock,
+                role: SemanticRole.Node,
+                properties: {
+                    value                        : { type: PropertyType.String, is_required: true },
+                },
+                anchor_template: "@__builtin__anchor",
+                style: DarkTheme.DictionaryBlock({ head: { ...Colors.Gray }})
+            },
+            {
+                id: "user_account",
+                namespace: "stix_observable.user_account",
+                type: TemplateType.DictionaryBlock,
+                role: SemanticRole.Node,
+                properties: {
+                    user_id                      : { type: PropertyType.String },
+                    credential                   : { type: PropertyType.String },
+                    account_login                : { type: PropertyType.String },
+                    account_type                 : { type: PropertyType.String },
+                    display_name                 : { type: PropertyType.String, is_primary: true, is_required: true },
+                    is_service_account           : BoolEnum,
+                    is_privileged                : BoolEnum,
+                    can_escalate_privs           : BoolEnum,
+                    is_disabled                  : BoolEnum,
+                    account_created              : { type: PropertyType.Date },
+                    account_expires              : { type: PropertyType.Date },
+                    credential_last_changed      : { type: PropertyType.Date },
+                    account_first_login          : { type: PropertyType.Date },
+                    account_last_login           : { type: PropertyType.Date },
+                },
+                anchor_template: "@__builtin__anchor",
+                style: DarkTheme.DictionaryBlock({ head: { ...Colors.Gray }})
+            },
+            {
+                id: "windows_registry_key",
+                namespace: "stix_observable.windows_registry_key",
+                type: TemplateType.DictionaryBlock,
+                role: SemanticRole.Node,
+                properties: {
+                    key                          : { type: PropertyType.String, is_primary: true },
+                    values                       : { type: PropertyType.List, form: { type: PropertyType.String }},
+                    modified_time                : { type: PropertyType.Date },
+                    number_of_subkeys            : { type: PropertyType.Int, min: 0 },
+                },
+                anchor_template: "@__builtin__anchor",
+                style: DarkTheme.DictionaryBlock({ head: { ...Colors.Gray }})
+            },
+            {
+                id: "x509_certificate",
+                namespace: "stix_observable.x509_certificate",
+                type: TemplateType.DictionaryBlock,
+                role: SemanticRole.Node,
+                properties: {
+                    subject                      : { type: PropertyType.String, is_primary: true, is_required: true },
+                    is_self_signed               : BoolEnum,
+                    hashes                       : {
+                        type: PropertyType.List,
+                        form: {
+                            type: PropertyType.Dictionary,
+                            form: {
+                                hash_type: {
+                                    type: PropertyType.Enum,
+                                    options: {
+                                        type: PropertyType.List,
+                                        form: { type: PropertyType.String },
+                                        value: [
+                                            ["custom", "Custom Hash Key"],
+                                            ["md5", "MD5"],
+                                            ["sha-1", "SHA-1"],
+                                            ["sha-256", "SHA-256"],
+                                            ["sha-512", "SHA-512"],
+                                            ["sha3-256", "SHA3-256"],
+                                            ["ssdeep", "SSDEEP"],
+                                            ["tlsh", "TLSH"]
+                                        ]
+                                    }
+                                },
+                                hash_value: { type: PropertyType.String, is_primary: true }
+                            }
+                        }
+                    },
+                    version                      : { type: PropertyType.String },
+                    serial_number                : { type: PropertyType.String },
+                    signature_algorithm          : { type: PropertyType.String },
+                    issuer                       : { type: PropertyType.String },
+                    validity_not_before          : { type: PropertyType.Date },
+                    validity_not_after           : { type: PropertyType.Date },
+                    subject_public_key_algorithm : { type: PropertyType.String },
+                    subject_public_key_modulus   : { type: PropertyType.String },
+                    subject_public_key_exponent  : { type: PropertyType.Int, min: 0 },
+                },
+                anchor_template: "@__builtin__anchor",
+                style: DarkTheme.DictionaryBlock({ head: { ...Colors.Gray }})
+            }
+        ]
+    },
+    menus: {
+        help_menu: {
+            help_links: [
+                {
+                    text: "Attack Flow Website",
+                    url: "https://center-for-threat-informed-defense.github.io/attack-flow/"
+                },
+                {
+                    text: "Attack Flow Builder Help",
+                    url: "https://center-for-threat-informed-defense.github.io/attack-flow/builder/"
+                },
+                {
+                    text: "MITRE ATT&CK Framework",
+                    url: "https://attack.mitre.org/"
+                },
+                {
+                    text: "GitHub Repository",
+                    url: "https://github.com/center-for-threat-informed-defense/attack-flow"
+                },
+                {
+                    text: "Change Log",
+                    url: "https://center-for-threat-informed-defense.github.io/attack-flow/builder/"
+                }
+            ]
+        }
+    },
+    validator,
+    publisher,
+    processor
+};
+
+export default config;