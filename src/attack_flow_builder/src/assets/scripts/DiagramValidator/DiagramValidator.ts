import { ValidationErrorResult } from "./ValidationErrorResult";
import { ValidationWarningResult } from "./ValidationWarningResult";
import {
    DiagramObjectModel,
    GraphObjectExport
} from "../BlockDiagram";

export class DiagramValidator {

    /**
     * The validator's error list.
     */
    private _errors: ValidationErrorResult[];

    /**
     * The validator's warning list.
     */
    private _warnings: ValidationWarningResult[];


    /**
     * Creates a new {@link DiagramValidator}.
     */
    constructor() {
        this._errors = [];
<<<<<<< HEAD
    }
=======
        this._warnings = [];
    } 
>>>>>>> 24cc24ef


    /**
     * Resets and runs the validator.
     * @param object
     *  The diagram object to validate.
     */
    public run(object: DiagramObjectModel) {
        this.reset();
        this.validate(object);
    }

    /**
     * Validates a diagram.
     * @param diagram
     *  The diagram to validate.
     */
    protected validate(diagram: DiagramObjectModel) {}

    /**
     * Returns the validator's current set of warnings.
     * @returns
     *  The validator's current set of warnings.
     */
    public getWarnings(): ValidationWarningResult[] {
        return this._warnings;
    }

    /**
     * Returns the validator's current set of errors.
     * @returns
     *  The validator's current set of errors.
     */
    public getErrors(): ValidationErrorResult[] {
        return this._errors;
    }

    /**
     * Adds a warning to the validator.
     * @param object
     *  The object that failed to validate.
     * @param reason
     *  The reason the object failed to validate.
     */
    public addWarning(object: GraphObjectExport, reason: string) {
        this._warnings.push({
            object: object.id,
            reason
        })
    }

    /**
     * Adds an error to the validator.
     * @param object
     *  The object that failed to validate.
     * @param reason
     *  The reason the object failed to validate.
     */
    protected addError(object: GraphObjectExport, reason: string) {
        this._errors.push({
            object: object.id,
            reason
        })
    }

    /**
     * Tests if the validator is in a valid state.
     * @returns
     *  True if the validator is in a valid state, false otherwise.
     */
    public inValidState(): boolean {
        return this._errors.length === 0;
    }

    /**
     * Resets the validator's state.
     */
    public reset() {
        this._errors = [];
        this._warnings = [];
    }

}<|MERGE_RESOLUTION|>--- conflicted
+++ resolved
@@ -23,12 +23,8 @@
      */
     constructor() {
         this._errors = [];
-<<<<<<< HEAD
-    }
-=======
         this._warnings = [];
     } 
->>>>>>> 24cc24ef
 
 
     /**
