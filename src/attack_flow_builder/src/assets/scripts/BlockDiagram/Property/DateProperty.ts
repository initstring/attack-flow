--- conflicted
+++ resolved
@@ -6,7 +6,7 @@
 } from ".";
 
 export class DateProperty extends Property {
-
+    
     /**
      * The property's descriptor.
      */
@@ -15,11 +15,7 @@
     /**
      * The property's value.
      */
-<<<<<<< HEAD
-    public value: Date | null;
-=======
     private _value: Date | null;
->>>>>>> 24cc24ef
 
 
     /**
@@ -31,13 +27,6 @@
      * @param value
      *  The property's value.
      */
-<<<<<<< HEAD
-    constructor(descriptor: DatePropertyDescriptor, value?: string|Date|null) {
-        super(descriptor);
-        this.descriptor = descriptor;
-        if (typeof value === 'string' && value.trim() !== "") {
-            this.value = new Date(value);
-=======
     constructor(
         parent: CollectionProperty | undefined,
         descriptor: DatePropertyDescriptor,
@@ -50,7 +39,6 @@
         let v;
         if(value === null) {
             v = null;
->>>>>>> 24cc24ef
         } else {
             v = value ?? descriptor.value ?? null;
         }
@@ -90,12 +78,6 @@
      *  The property's raw value.
      */
     public toRawValue(): string | null {
-<<<<<<< HEAD
-        if (this.value) {
-            return this.value.toISOString();
-        } else {
-            return null;
-=======
         return this._value?.toISOString() ?? null;
     }
 
@@ -109,7 +91,6 @@
             return computeHash("")
         } else {
             return computeHash(this._value.toString());
->>>>>>> 24cc24ef
         }
     }
 
