import { 
    Font,
    FontDescriptor,
    GlobalFontStore
} from "../Utilities";
import { 
    AnchorPointModel,
    BranchBlockModel,
    DiagramAnchorableModel,
    DiagramAnchorModel,
    DiagramObjectModel,
    DictionaryBlockModel,
    LineEndingPointModel,
    LineHandlePointModel,
    LineHorizontalElbowModel,
    LineVerticalElbowModel,
    TextBlockModel,
    PageModel
} from "../DiagramModelTypes";
import {
    BlockDiagramSchema,
    BuiltinTemplates,
    CollectionTemplates,
    DiagramFactoryError,
    DiagramObjectValues,
    SerializedTemplate,
    Template,
    TemplateType,
} from ".";

export class DiagramFactory {

    /**
     * The diagram's schema.
     */
    public readonly schema: BlockDiagramSchema;

    /**
     * The diagram factory's list of templates.
     */
    public readonly templates: Map<string, Template>
    
    /**
     * The diagram factory's namespace.
     */
    private readonly _namespace: Namespace;


    /**
     * Creates a new {@link DiagramFactory}.
     * @param schema
     *  The diagram's schema.
     * @param templates
     *  The diagram factory's list of templates.
     * @param namespace
     *  The diagram factory's namespace.
     */
    private constructor(schema: BlockDiagramSchema, templates: Map<string, Template>, namespace: Namespace) {
        this.schema = schema;
        this.templates = templates;
        this._namespace = namespace;
    }


    /**
     * Returns a dummy {@link DiagramFactory}.
     * @returns 
     *  A dummy {@link DiagramFactory}.
     */
    public static createDummy(): DiagramFactory {
        return new this(
            { page_template: "", templates: [] },
            new Map(),
            new Map([["@", new Map()]])
        );
    }

    /**
     * Creates a new {@link DiagramFactory}.
     * @param schema
     *  The diagram factory's internal schema.
     * @throws { DiagramFactoryError }
     *  If two or more templates share the same name.
     * @throws { Error }
     *  If any of the schema's fonts failed to load.
     */
    public static async create(schema: BlockDiagramSchema) {
        
        // Clone schema
        let copy = structuredClone(schema);

        // Validate unique ids
        let ids = new Set();
        for(let template of copy.templates) {
            if(ids.has(template.id)){
                throw new DiagramFactoryError(
                    `Template '${ template.id }' can only be defined once.`
                );
            }
            ids.add(template.id);
        }

        // Register schema templates
        let templates = new Map<string, SerializedTemplate>();
        for(let template of [...BuiltinTemplates, ...copy.templates]) {
            templates.set(template.id, template);
        }
        
        // Build namespace
        let namespace: Namespace = new Map([["@", new Map()]]);
        for(let value of templates.values()) {
            if(value.namespace === undefined)
                continue;
            let path = ["@", ...value.namespace.split(".")];
            for(var i = 0, ns = namespace; i < path.length - 1; i++) {
                if(!ns.has(path[i])) {
                    ns.set(path[i], new Map())
                }
                ns = ns.get(path[i])! as Namespace;
            }
            if(!ns.has(path[i])) {
                ns.set(path[i], value.id);
            } else {
                throw new DiagramFactoryError(
                    `Namespace '${ path.join(".") }' is already defined.`
                )
            }
        }

        // Load font descriptors
        let fonts: FontDescriptor[] = [];
        for(let template of templates.values()) {
            fonts = fonts.concat(
                this.getFontDescriptorsFromTemplate(template)
            );
        }
        await GlobalFontStore.loadFonts(fonts);
        
        // Swap font descriptors for fonts
        for(let template of templates.values()) {
            this.swapFontDescriptorsWithFonts(template);
        }
        
        // Return new diagram factory 
        return new this(
            schema,
            templates as Map<string, Template>,
            namespace
        );
    
    }

    
    ///////////////////////////////////////////////////////////////////////////
    //  1. Templates  /////////////////////////////////////////////////////////
    ///////////////////////////////////////////////////////////////////////////
    

    /**
     * Returns a template from the factory.
     * @param template
     *  The template's id.
     * @returns
     *  The template. `undefined` if no template with that id exists.
     */
    public getTemplate(template: string): Template | undefined {
        return this.templates.get(template);
    }

    /**
<<<<<<< HEAD
     * Returns all block templates.
     * @returns
     *  All block templates.
     */
    public getBlockTemplates(): CollectionTemplates[] {
        let templates = [];
        for(let template of this.templates.values()) {
            switch(template.type) {
                case TemplateType.DictionaryBlock:
                case TemplateType.OperatorBlock:
                    templates.push(template);
                    break;
                
            }
        }
        return templates;
    }

    /**
     * Returns all line templates.
     * @returns 
     *  All line templates.
=======
     * Returns the factory's namespace.
     * @return
     *  The factory's namespace.
>>>>>>> 24cc24ef
     */
    public getNamespace(): Namespace {
        return this._namespace;
    }

    
    ///////////////////////////////////////////////////////////////////////////
    //  2. Object Creation  ///////////////////////////////////////////////////
    ///////////////////////////////////////////////////////////////////////////


    /**
     * Instantiates a diagram object.
     * @param template
     *  The name of the object's template.
     * @returns
     *  The newly created diagram object.
     * @throws { DiagramFactoryError }
     *  If no template with the specified name exists.
     */
    public createObject(template: string): DiagramObjectModel;
    
    /**
     * Instantiates a diagram object.
     * @param object
     *  The object's values.
     * @returns
     *  The newly created diagram object.
     * @throws { DiagramFactoryError }
     *  If `object` specifies a template that doesn't exist.
     */
    public createObject(object: DiagramObjectValues): DiagramObjectModel;
    public createObject(param1: DiagramObjectValues | string): DiagramObjectModel {
        let name, vals: any;
        if(param1 instanceof Object) {
            name = param1.template,
            vals = param1
        } else {
            name = param1;
        }
        // Resolve template
        let temp = this.templates.get(name);
        if(!temp) {
            throw new DiagramFactoryError(
                `Template '${ name }' does not exist.`
            );
        }
        // Create diagram object
        switch(temp.type) {
            case TemplateType.Page:
                return new PageModel(this, temp, vals);
            case TemplateType.AnchorPoint:
                return new AnchorPointModel(this, temp, vals);
            case TemplateType.BranchBlock:
                return new BranchBlockModel(this, temp, vals);
            case TemplateType.DictionaryBlock:
                return new DictionaryBlockModel(this, temp, vals);
            case TemplateType.LineEndingPoint:
                return new LineEndingPointModel(this, temp, vals);
            case TemplateType.LineHandlePoint:
                return new LineHandlePointModel(this, temp, vals);
            case TemplateType.LineVerticalElbow:
                return new LineVerticalElbowModel(this, temp, vals);
            case TemplateType.LineHorizontalElbow:
                return new LineHorizontalElbowModel(this, temp, vals);
            case TemplateType.TextBlock:
                return new TextBlockModel(this, temp, vals);
            default:
                throw new DiagramFactoryError(
                    `Unknown template type: '${ (temp as any).type }'.`
                );
        }
    }

    /**
     * Clones one or more diagram objects.
     * @param objects
     *  The object(s) to clone.
     * @returns
     *  The cloned objects.
     */
    public cloneObjects(...objects: DiagramObjectModel[]): DiagramObjectModel[] {
        // Clone objects
        let clones = new Map<string, DiagramObjectModel>();
        let anchors = new Map<DiagramAnchorModel, string[]>();
        let objs = objects.map(o => this.cloneObject(o, clones, anchors));
        // Link clones
        for(let [anchor, links] of anchors) {
            for(let link of links) {
                let obj = clones.get(link) as DiagramAnchorableModel;
                if(obj) {
                    anchor.addChild(obj);
                }
            }
        }
        // Return clones
        return objs;
    }

    /**
     * Clones a single object. Supports `cloneObjects()`.
     * @param object
     *  The object to clone.
     * @param clones
     *  The clone index. This maps objects to their clones.
     * @param anchors
     *  The anchor index. The maps anchor clones to their original children.
     * @returns
     *  The cloned object.
     */
    private cloneObject(
        object: DiagramObjectModel,
        clones: Map<string, DiagramObjectModel>,
        anchors: Map<DiagramAnchorModel, string[]>
    ): DiagramObjectModel {
        // Clone anchor
        if(object instanceof DiagramAnchorModel) {
            let clone = this.createObject({
                ...object.toExport(),
                id: (crypto as any).randomUUID(),
                children: []
            }) as DiagramAnchorModel;
            clones.set(object.id, clone);
            anchors.set(clone, object.children.map(o => o.id));
            return clone;
        };
        // Clone children
        let children = [];
        for(let obj of object.children) {
            children.push(this.cloneObject(obj, clones, anchors));
        }
        // Clone object
        let clone = this.createObject({
            ...object.toExport(),
            id: (crypto as any).randomUUID(),
            children
        });
        clones.set(object.id, clone);
        return clone;
    }


    ///////////////////////////////////////////////////////////////////////////
    //  3. Font Management  ///////////////////////////////////////////////////
    ///////////////////////////////////////////////////////////////////////////


    /**
     * Returns all {@link FontDescriptor} defined by a template.
     * @returns
     *  All {@link FontDescriptor} defined by a template.
     */
    private static getFontDescriptorsFromTemplate(template: SerializedTemplate): FontDescriptor[] {
        let descriptors: FontDescriptor[] = [];
        switch(template.type) {
            case TemplateType.BranchBlock:
                let { style: s1 } = template;
                descriptors.push(
                    s1.branch.font
                );
            case TemplateType.DictionaryBlock:
                let { style: s2 } = template;
                descriptors = descriptors.concat([
                    s2.head.one_title.title.font,
                    s2.head.two_title.title.font,
                    s2.head.two_title.subtitle.font,
                    s2.body.field_name.font,
                    s2.body.field_value.font
                ]);
                break;
            case TemplateType.TextBlock:
                let { style: s3 } = template;
                descriptors.push(
                    s3.text.font
                )
                break;
            default:
                break;
        }
        return descriptors;
    }

    /**
     * Swaps all {@link FontDescriptor} defined by a template with 
     * {@link Font} objects.
     * @param template
     *  The template to modify.
     */
    private static swapFontDescriptorsWithFonts(template: SerializedTemplate) {
        let font = GlobalFontStore.getFont.bind(GlobalFontStore);
        switch(template.type) {
            case TemplateType.BranchBlock:
                let { branch: br } = template.style as any;    
                br.font = font(br.font);
            case TemplateType.DictionaryBlock:
                let { head: h, body: b } = template.style as any;
                h.one_title.title.font = font(h.one_title.title.font);
                h.two_title.title.font = font(h.two_title.title.font);
                h.two_title.subtitle.font = font(h.two_title.subtitle.font);
                b.field_name.font = font(b.field_name.font);
                b.field_value.font = font(b.field_value.font);
                break;
            case TemplateType.TextBlock:
                let { text: t } = template.style as any;
                t.font = font(t.font);
                break;
            default:
                break;
        }
    }


    ///////////////////////////////////////////////////////////////////////////
    //  4. Serialization  /////////////////////////////////////////////////////
    ///////////////////////////////////////////////////////////////////////////


    /**
     * Returns the diagram factory's internal schema.
     * @returns
     *  The diagram factory's internal schema.
     */
    public getSchema(): BlockDiagramSchema {
        // Compile templates
        let templates: SerializedTemplate[] = []
        for(let template of this.templates.values()) {
            let cloneTemplate = JSON.stringify(template, 
                (_: string, obj: any) => obj instanceof Font ? obj.descriptor : obj
            );
            templates.push(JSON.parse(cloneTemplate));
        }
        // Return schema
        return {
            page_template: this.schema.page_template,
            templates: templates
        }
    }

}

export type Namespace = Map<string, Namespace | string>;<|MERGE_RESOLUTION|>--- conflicted
+++ resolved
@@ -17,10 +17,9 @@
     TextBlockModel,
     PageModel
 } from "../DiagramModelTypes";
-import {
+import { 
     BlockDiagramSchema,
     BuiltinTemplates,
-    CollectionTemplates,
     DiagramFactoryError,
     DiagramObjectValues,
     SerializedTemplate,
@@ -168,34 +167,9 @@
     }
 
     /**
-<<<<<<< HEAD
-     * Returns all block templates.
-     * @returns
-     *  All block templates.
-     */
-    public getBlockTemplates(): CollectionTemplates[] {
-        let templates = [];
-        for(let template of this.templates.values()) {
-            switch(template.type) {
-                case TemplateType.DictionaryBlock:
-                case TemplateType.OperatorBlock:
-                    templates.push(template);
-                    break;
-                
-            }
-        }
-        return templates;
-    }
-
-    /**
-     * Returns all line templates.
-     * @returns 
-     *  All line templates.
-=======
      * Returns the factory's namespace.
      * @return
      *  The factory's namespace.
->>>>>>> 24cc24ef
      */
     public getNamespace(): Namespace {
         return this._namespace;
