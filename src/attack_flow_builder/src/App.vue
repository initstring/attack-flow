<template>
  <AppHotkeyBox id="main">
    <AppTitleBar id="app-title-bar"/>
    <FindDialog ref="findDialog" id="find-dialog" :style="findDialogLayout" />
    <div id="app-body" ref="body" :style="gridLayout">
      <div class="frame center">
        <BlockDiagram id="block-diagram"/>
        <SplashMenu id="splash-menu" />
      </div>
      <div class="frame right">
        <div class="resize-handle" @pointerdown="startResize($event, Handle.Right)"></div>
        <EditorSidebar id="app-sidebar"/>
      </div>
      <div class="frame bottom">
        <AppFooterBar id="app-footer-bar"/>
      </div>
    </div>
  </AppHotkeyBox>
</template>

<script lang="ts">
import * as Store from "@/store/StoreTypes";
import Configuration from "@/assets/builder.config"
// Dependencies
import { clamp } from "./assets/scripts/BlockDiagram";
import { PointerTracker } from "./assets/scripts/PointerTracker";
<<<<<<< HEAD
import { mapGetters, mapMutations, mapState } from 'vuex';
import { LoadFile, LoadSettings } from './store/Commands/AppCommands';
=======
import { mapMutations, mapState } from 'vuex';
import * as App from './store/Commands/AppCommands';
>>>>>>> aee44e90
import { defineComponent, markRaw, ref } from 'vue';
// Components
import SplashMenu from "@/components/Controls/SplashMenu.vue";
import AppTitleBar from "@/components/Elements/AppTitleBar.vue";
import AppHotkeyBox from "@/components/Elements/AppHotkeyBox.vue";
import BlockDiagram from "@/components/Elements/BlockDiagram.vue";
import AppFooterBar from "@/components/Elements/AppFooterBar.vue";
import EditorSidebar from "@/components/Elements/EditorSidebar.vue";
<<<<<<< HEAD
import FindDialog from "@/components/Elements/FindDialog.vue";
=======
import { ShowSplashMenu } from "./store/Commands/AppCommands/ShowSplashMenu";
>>>>>>> aee44e90

const Handle = {
  None   : 0,
  Right  : 1
}

export default defineComponent({
  name: 'App',
  setup() {
    return { body: ref<HTMLElement | null>(null) };
  },
  data() {
    return {
      Handle,
      bodyWidth: -1,
      bodyHeight: -1,
      frameSize: {
        [Handle.Right]: 350
      },
      minFrameSize: {
        [Handle.Right]: 310
      },
      drag: {
        handle: Handle.None,
        track: markRaw(new PointerTracker())
      },
      onResizeObserver: null as ResizeObserver | null
    }
  },
  computed: {

    /**
     * Application Store data
     */
    ...mapState("ApplicationStore", {
      context(state: Store.ApplicationStore): Store.ApplicationStore {
        return state;
      }
    }),

    /**
     * Returns the current grid layout.
     * @returns
     *  The current grid layout.
     */
    gridLayout(): { gridTemplateColumns: string } {
      let r = this.frameSize[Handle.Right];
      return {
        gridTemplateColumns: `minmax(0, 1fr) ${ r }px`
      }
    },

    /**
     * Compute the location of the find dialog
     * @returns
     *  The current grid layout.
     */
    findDialogLayout(): { right: string } {
      let r = this.frameSize[Handle.Right] + 25;
      return {
        right: `${r}px`
      }
    }

  },
  methods: {
    
    /**
     * Application Store mutations
     */
    ...mapMutations("ApplicationStore", ["execute"]),

    /**
     * Resize handle drag start behavior.
     * @param event
     *  The pointer event.
     * @param handle
     *  The id of the handle being dragged.
     */
    startResize(event: PointerEvent, handle: number) {
      let origin = this.frameSize[handle];
      this.drag.handle = handle;
      this.drag.track.capture(event, (_, track) => {
        this.onResize(origin, track);
      });
      document.addEventListener("pointerup", this.stopResize, { once: true });
    },

    /**
     * Resize handle drag behavior.
     * @param origin
     *  The frame's origin.
     * @param track
     *  The mouse tracker.
     */
    onResize(origin: number, track: PointerTracker) {
      switch (this.drag.handle) {
        default:
        case Handle.None:
          break;
        case Handle.Right:
          this.setRightFrameSize(origin - track.deltaX);
          break;
      }
    },

    /**
     * Resize handle drag stop behavior.
     * @param event
     *  The pointer event.
     */
    stopResize(event: PointerEvent) {
      this.drag.handle = Handle.None;
      this.drag.track.release(event);
    },

    /**
     * Sets the size of the right frame.
     * @param size
     *  The new size of the right frame.
     */
    setRightFrameSize(size: number) {
      let max = this.bodyWidth;
      let min = this.minFrameSize[Handle.Right];
      this.frameSize[Handle.Right] = clamp(size, min, max);
    }

  },
  async created() {
    // Import settings
    let settings;
    if(Configuration.is_web_hosted) {
        settings = await (await fetch("./settings.json")).json();
    } else {
        settings = require("../public/settings.json");
    }
    // Load settings
    this.execute(new App.LoadSettings(this.context, settings));
    // Load empty file
    this.execute(await App.LoadFile.fromNew(this.context));
    // Load file from query parameters, if possible
    let params = new URLSearchParams(window.location.search);
    let src = params.get("src");
    if(src) {
      try {
        // TODO: Incorporate loading dialog
        this.execute(await App.LoadFile.fromUrl(this.context, src));
      } catch(ex) {
        console.error(`Failed to load file from url: '${ src }'`);
        console.error(ex);
      }
    } else {
      this.execute(new ShowSplashMenu(this.context));
    }
  },
  mounted() {
    this.bodyWidth = this.body!.clientWidth;
    this.bodyHeight = this.body!.clientHeight;
    this.onResizeObserver = new ResizeObserver(() => {
      // Update current body size
      this.bodyWidth = this.body!.clientWidth;
      this.bodyHeight = this.body!.clientHeight;
      // Restrict bottom and right frames
      this.setRightFrameSize(this.frameSize[Handle.Right]);
    });
    this.onResizeObserver.observe(this.body!);
    
  },
  unmounted() {
    this.onResizeObserver?.disconnect();
  },
  components: {
    AppHotkeyBox,
    AppTitleBar,
    BlockDiagram,
    AppFooterBar,
    EditorSidebar,
<<<<<<< HEAD
    FindDialog
=======
    SplashMenu,
>>>>>>> aee44e90
  },
});
</script>

<style>

/** === Global === */

html,
body {
  width: 100%;
  height: 100%;
  font-family: "Inter", sans-serif;
  -webkit-font-smoothing: antialiased;
  -moz-osx-font-smoothing: grayscale;
  padding: 0px;
  margin: 0px;
  background: #1a1a1a;
  overflow: hidden;
}

a {
  color: inherit;
  text-decoration: none;
}

p {
  margin: 0px;
}

ul {
  margin: 0px;
  padding: 0px;
}

/** === Main App === */

#app {
  width: 100%;
  height: 100%;
}

#main {
  display: flex;
  flex-direction: column;
  width: 100%;
  height: 100%;
}

#app-title-bar {
  flex-shrink: 0;
  height: 31px;
  color: #9e9e9e;
  background: #262626;
}

#app-body {
  flex: 1;
  display: grid;
  overflow: hidden;
  grid-template-rows: minmax(0, 1fr) 29px;
}

#block-diagram { 
  width: 100%;
  height: 100%;
  border-top: solid 1px #333333;
  box-sizing: border-box;
}

#app-sidebar {
  width: 100%;
  height: 100%;
}

#app-footer-bar {
  color: #bfbfbf;
  width: 100%;
  height: 100%;
  border-top: solid 1px #333333;
  background: #262626;
}

/** === Frames === */

.frame {
  position: relative;
}

.frame.bottom {
  grid-column: 1 / 3;
}

/** === Resize Handles === */

.resize-handle {
  position: absolute;
  display: block;
  background: #726de2;
  transition: 0.15s opacity;
  opacity: 0;
  z-index: 1;
}
.resize-handle:hover {
  transition-delay: 0.2s;
  opacity: 1;
}

.frame.right .resize-handle {
  top: 0px;
  left: -2px;
  width: 4px;
  height: 100%;
  cursor: e-resize;
}

</style><|MERGE_RESOLUTION|>--- conflicted
+++ resolved
@@ -19,18 +19,13 @@
 </template>
 
 <script lang="ts">
+import * as App from './store/Commands/AppCommands';
 import * as Store from "@/store/StoreTypes";
 import Configuration from "@/assets/builder.config"
 // Dependencies
 import { clamp } from "./assets/scripts/BlockDiagram";
 import { PointerTracker } from "./assets/scripts/PointerTracker";
-<<<<<<< HEAD
-import { mapGetters, mapMutations, mapState } from 'vuex';
-import { LoadFile, LoadSettings } from './store/Commands/AppCommands';
-=======
 import { mapMutations, mapState } from 'vuex';
-import * as App from './store/Commands/AppCommands';
->>>>>>> aee44e90
 import { defineComponent, markRaw, ref } from 'vue';
 // Components
 import SplashMenu from "@/components/Controls/SplashMenu.vue";
@@ -39,11 +34,7 @@
 import BlockDiagram from "@/components/Elements/BlockDiagram.vue";
 import AppFooterBar from "@/components/Elements/AppFooterBar.vue";
 import EditorSidebar from "@/components/Elements/EditorSidebar.vue";
-<<<<<<< HEAD
 import FindDialog from "@/components/Elements/FindDialog.vue";
-=======
-import { ShowSplashMenu } from "./store/Commands/AppCommands/ShowSplashMenu";
->>>>>>> aee44e90
 
 const Handle = {
   None   : 0,
@@ -196,7 +187,7 @@
         console.error(ex);
       }
     } else {
-      this.execute(new ShowSplashMenu(this.context));
+      this.execute(new App.ShowSplashMenu(this.context));
     }
   },
   mounted() {
@@ -221,11 +212,8 @@
     BlockDiagram,
     AppFooterBar,
     EditorSidebar,
-<<<<<<< HEAD
-    FindDialog
-=======
-    SplashMenu,
->>>>>>> aee44e90
+    FindDialog,
+    SplashMenu
   },
 });
 </script>
