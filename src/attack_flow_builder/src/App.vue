--- conflicted
+++ resolved
@@ -20,18 +20,11 @@
 import * as Store from "@/store/StoreTypes";
 import Configuration from "@/assets/builder.config"
 // Dependencies
-<<<<<<< HEAD
-import { mapActions } from 'vuex';
-import { defineComponent } from 'vue';
-import Configuration from "@/assets/builder.config";
-import { initializeAttackSearch, lookupAttack, searchAttack, AttackSearchFilter } from '@/assets/scripts/Attack';
-=======
 import { clamp } from "./assets/scripts/BlockDiagram";
 import { PointerTracker } from "./assets/scripts/PointerTracker";
 import { mapMutations, mapState } from 'vuex';
 import { LoadFile, LoadSettings } from './store/Commands/AppCommands';
 import { defineComponent, markRaw, ref } from 'vue';
->>>>>>> 24cc24ef
 // Components
 import AppTitleBar from "@/components/Elements/AppTitleBar.vue";
 import AppHotkeyBox from "@/components/Elements/AppHotkeyBox.vue";
@@ -92,7 +85,7 @@
 
   },
   methods: {
-
+    
     /**
      * Application Store mutations
      */
@@ -105,11 +98,6 @@
      * @param handle
      *  The id of the handle being dragged.
      */
-<<<<<<< HEAD
-    ...mapActions("ActiveDocumentStore", [
-      "createEmptyDocument", "openDocument", "openDocumentUrl"
-    ]),
-=======
     startResize(event: PointerEvent, handle: number) {
       let origin = this.frameSize[handle];
       this.drag.handle = handle;
@@ -118,7 +106,6 @@
       });
       document.addEventListener("pointerup", this.stopResize, { once: true });
     },
->>>>>>> 24cc24ef
 
     /**
      * Resize handle drag behavior.
@@ -161,60 +148,6 @@
 
   },
   async created() {
-<<<<<<< HEAD
-    await this.loadSettings();
-    const urlQuery = new URLSearchParams(document.location.search);
-    const loadUrl = urlQuery.get("loadUrl");
-    let loaded = false;
-    if (loadUrl !== null) {
-      try {
-        await this.openDocumentUrl(loadUrl);
-        loaded = true;
-      } catch (ex: any) {
-        console.log(`Error loading document from: ${loadUrl}`, ex);
-      }
-    }
-    if (!loaded) {
-      await this.createEmptyDocument(`Untitled ${Configuration.file_type_name}`);
-    }
-    try {
-      await initializeAttackSearch();
-    } catch (err) {
-      console.log("WARNING: Could not load search index. (Did you run `npm run fetch-index` and `npm run build-index`?)", err);
-    }
-    {
-      /* TODO: this block is test code to demonstrate search API -- remove when autocomplete is finished */
-      const filter = new AttackSearchFilter();
-      filter.includeTactics = true;
-      filter.includeTechniques = true;
-      filter.includeSubtechniques = true;
-      filter.includeEnterprise = true;
-      filter.includeMobile = true;
-      filter.includeIcs = true;
-      const results = searchAttack("T1068", filter);
-      console.log(`Test query "T1068"... ${results.totalCount} total results`);
-      for (const result of results.items) {
-        const item = result.item;
-        if (item.type === "tactic") {
-          console.log(` - Name="${item.name}" TechniqueID=na TechniqueRef=${item.ref} TacticId= TacticRef=`);
-        } else {
-          if (item.tacticRefs.length > 0) {
-            for (let tacticRef of item.tacticRefs) {
-              const tactic = lookupAttack(tacticRef);
-              if (tactic) {
-                console.log(` - Name="${item.name}" TechniqueID=${item.tid} Ref=${item.ref} TacticId=${tactic.tid} TacticRef=${tactic.ref}`);
-              } else {
-                console.log(` - Name="${item.name}" TechniqueID=${item.tid} Ref=${item.ref} TacticId=notFound TacticRef=${tacticRef}`);
-              }
-            }
-          } else {
-            console.log(` - Name="${item.name}" TechniqueID=${item.tid} Ref=${item.ref} TacticId=na TacticRef=na`);
-          }
-        }
-      }
-    }
-    // await this.openDocument(FILE);
-=======
     // Import settings
     let settings;
     if(Configuration.is_web_hosted) {
@@ -254,7 +187,6 @@
   },
   unmounted() {
     this.onResizeObserver?.disconnect();
->>>>>>> 24cc24ef
   },
   components: {
     AppHotkeyBox,
