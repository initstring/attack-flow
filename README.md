[![codecov](https://codecov.io/gh/center-for-threat-informed-defense/attack-flow/branch/main/graph/badge.svg?token=MSGpc9mM6U)](https://codecov.io/gh/center-for-threat-informed-defense/attack-flow)

<!--
When updating README.md, take a look at overview.rst and consider if you should
make the same updates there.
-->

# Attack Flow

<<<<<<< HEAD
The Attack Flow project helps defenders move from tracking adversary behaviors
individually to the sequence of techniques adversaries use to achieve their
goals. Understanding the context within those sequences, as well as the
relationships among them, enables additional defensive capabilities that make
defenders much more effective. The project seeks to demonstrate how attack flows
can explain defensive posture to executives, aid defenders to understand
lessons-learned from an incident, and support red-teamers to easily compose
realistic adversary emulation scenarios.
=======
| Resource                                                              | Description                                                              |
| --------------------------------------------------------------------- | ------------------------------------------------------------------------ |
| [Attack Flow Specification](/docs/attack-flow-schema.md)              | An overview of the Attack Flow format and corresponding data dictionary. |
| [Attack Flow JSON Schema](/schema/attack-flow-2022-01-05-draft.json)  | The JSON of the Attack Flow schema.                                      |
| [Attack Flow JSON Example Document](/schema/attack-flow-example.json) | A JSON example of an Attack Flow.                                        |
| Attack Flow Designer                                                  | A GUI tool for building Attack Flows. (See "Getting Started" below)      |
>>>>>>> 98b4ea60

## Getting Started

At a high level, Attack Flow is a machine-readable representation of a sequence
of actions and assets along with knowledge properties about those actions and
assets. This representation is composed of five main objects: the *flow* itself,
a list of *actions*, a list of *assets*, a list of knowledge *properties*, and a
list of causal *relationships* between the actions and assets. Each of these
five objects includes a set of *required* and *optional* fields. Attack Flow
uses MITRE ATT&CK to describe specific adversary behaviors.

| Resource                                                                                   | Description                                                              |
| ------------------------------------------------------------------------------------------ | ------------------------------------------------------------------------ |
| [Documentation](https://center-for-threat-informed-defense.github.io/attack-flow-private/) | An overview of the Attack Flow format and corresponding data dictionary. |
| [JSON Schema](/schema/attack-flow-2022-01-05-draft.json)                                   | The JSON of the Attack Flow schema.                                      |
| [Example Flows](/corpus/)                                                                  | A corpus of example Attack Flows.                                        |
| Attack Flow Builder                                                                        | A GUI tool for building Attack Flows.                                    |

For more information, refer to the
[documentation](https://center-for-threat-informed-defense.github.io/attack-flow-private/).

## Docker

The builder tool can be run as a Docker container. Run `make docker-build` to
build the container image initially, then `make docker-run` to start the
container. Once the image is running, open your browser to http://localhost:8080
to view the builder.

## Getting Involved
<<<<<<< HEAD

There are several ways that you can get involved with this project and help
advance threat-informed defense:

- **Review the standard, use the designer, and tell us what you think.**  We
  welcome your review and feedback on the data model and our methodology.
- **Help us prioritize additional example flows to create.** Let us know what
  examples you would like to turned into an Attack Flow. Your input will help us
  prioritize how we expand our corpus.
- **Share your use cases.** We are interested in developing additional tools and
  resources to help the community understand and make threat-informed decisions
  in their risk management programs. If you have ideas or suggestions, we
  consider them as we explore additional research projects.
=======
There are several ways that you can get involved with this project and help advance threat-informed defense:
- **Review the schema, use the designer, and tell us what you think.**  We welcome your review and feedback on the data model and our methodology.
- **Help us prioritize additional example flows to create.** Let us know what examples you would like to turned into an Attack Flow. Your input will help us prioritize how we expand our corpus.
- **Share your use cases.** We are interested in developing additional tools and resources to help the community understand and make threat-informed decisions in their risk management programs. If you have ideas or suggestions, we consider them as we explore additional research projects.
>>>>>>> 98b4ea60

## Questions and Feedback

Please submit issues for any technical questions/concerns or contact
ctid@mitre-engenuity.org directly for more general inquiries.

Also see the guidance for contributors if are you interested in contributing or
simply reporting issues.

## How Do I Contribute?

We welcome your feedback and contributions to help advance Attack Flow. Please
see the guidance for contributors if are you interested in [contributing or
simply reporting issues.](/CONTRIBUTING.md)

Please submit
[issues](https://github.com/center-for-threat-informed-defense/attack-flow/issues)
for any technical questions/concerns or contact ctid@mitre-engenuity.org
directly for more general inquiries.

## Notice

Copyright 2021 MITRE Engenuity. Approved for public release. Document number
CT0040

Licensed under the Apache License, Version 2.0 (the "License"); you may not use
this file except in compliance with the License. You may obtain a copy of the
License at

http://www.apache.org/licenses/LICENSE-2.0

Unless required by applicable law or agreed to in writing, software distributed
under the License is distributed on an "AS IS" BASIS, WITHOUT WARRANTIES OR
CONDITIONS OF ANY KIND, either express or implied. See the License for the
specific language governing permissions and limitations under the License.

This project makes use of ATT&CK®

[ATT&CK Terms of Use](https://attack.mitre.org/resources/terms-of-use/)<|MERGE_RESOLUTION|>--- conflicted
+++ resolved
@@ -7,7 +7,6 @@
 
 # Attack Flow
 
-<<<<<<< HEAD
 The Attack Flow project helps defenders move from tracking adversary behaviors
 individually to the sequence of techniques adversaries use to achieve their
 goals. Understanding the context within those sequences, as well as the
@@ -16,14 +15,6 @@
 can explain defensive posture to executives, aid defenders to understand
 lessons-learned from an incident, and support red-teamers to easily compose
 realistic adversary emulation scenarios.
-=======
-| Resource                                                              | Description                                                              |
-| --------------------------------------------------------------------- | ------------------------------------------------------------------------ |
-| [Attack Flow Specification](/docs/attack-flow-schema.md)              | An overview of the Attack Flow format and corresponding data dictionary. |
-| [Attack Flow JSON Schema](/schema/attack-flow-2022-01-05-draft.json)  | The JSON of the Attack Flow schema.                                      |
-| [Attack Flow JSON Example Document](/schema/attack-flow-example.json) | A JSON example of an Attack Flow.                                        |
-| Attack Flow Designer                                                  | A GUI tool for building Attack Flows. (See "Getting Started" below)      |
->>>>>>> 98b4ea60
 
 ## Getting Started
 
@@ -53,7 +44,6 @@
 to view the builder.
 
 ## Getting Involved
-<<<<<<< HEAD
 
 There are several ways that you can get involved with this project and help
 advance threat-informed defense:
@@ -67,12 +57,6 @@
   resources to help the community understand and make threat-informed decisions
   in their risk management programs. If you have ideas or suggestions, we
   consider them as we explore additional research projects.
-=======
-There are several ways that you can get involved with this project and help advance threat-informed defense:
-- **Review the schema, use the designer, and tell us what you think.**  We welcome your review and feedback on the data model and our methodology.
-- **Help us prioritize additional example flows to create.** Let us know what examples you would like to turned into an Attack Flow. Your input will help us prioritize how we expand our corpus.
-- **Share your use cases.** We are interested in developing additional tools and resources to help the community understand and make threat-informed decisions in their risk management programs. If you have ideas or suggestions, we consider them as we explore additional research projects.
->>>>>>> 98b4ea60
 
 ## Questions and Feedback
 
