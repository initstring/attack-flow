--- conflicted
+++ resolved
@@ -1,12 +1,9 @@
 [![codecov](https://codecov.io/gh/center-for-threat-informed-defense/attack-flow/branch/main/graph/badge.svg?token=MSGpc9mM6U)](https://codecov.io/gh/center-for-threat-informed-defense/attack-flow)
 
 # Attack Flow
-<<<<<<< HEAD
 The Attack Flow project helps defenders move from tracking adversary behaviors individually to the sequence of techniques adversaries use to achieve their goals. Understanding the context within those sequences, as well as the relationships among them, enables additional defensive capabilities that make defenders much more effective. The project seeks to demonstrate how attack flows can explain defensive posture to executives, aid defenders understand lessons-learned from an incident, and support red-teamers easily compose realistic adversary emulation scenarios.
 
-
 ## Resources
-
 
 | Resource | Description |
 |----------|-------------|
@@ -18,19 +15,6 @@
 ## Getting Started
 At a high level, Attack Flow is a machine-readable representation of a sequence of actions and assets along with knowledge properties about those actions and assets. This representation is composed of five main objects: the *flow* itself, a list of *actions*, a list of *assets*, a list of knowledge *properties*, and a list of causal *relationships* between the actions and assets. Each of these five objects includes a set of *required* and *optional* fields. Attack Flow uses MITRE ATT&CK to describe specific adversary behaviors.
 
-=======
-Attack Flow helps executives, SOC managers, and defenders easily understand how attackers compose adversary techniques into attacks by developing a representation of attack flows, modeling attack flows for a small corpus of incidents, and creating visualization tools to display attack flows.
-
-At the end of the project, the visualization tools will demonstrate how attack flows will help security leaders explain defensive posture to executives, help defenders understand lessons-learned in an incident, and help red-teamers easily compose realistic adversary emulation scenarios.
-
-Resources:
-* [Attack Flow Specification](/docs/attack-flow-schema.md)
-* [Attack Flow JSON Schema](/schema/attack-flow-2022-01-05-draft.json)
-* [Attack Flow JSON Example Document](/schema/attack-flow-example.json)
-* Attack Flow Designer: A GUI tool for building Attack Flows. (See "Getting Started".)
-
-## Getting Started
->>>>>>> 0491fef7
 Once you familiarize yourself with [the Attack Flow specification](/docs/attack-flow-schema.md), try using the
 Attack Flow Designer GUI to view or create your own Attack Flow. To get started:
 
@@ -48,15 +32,12 @@
        for editing in the Attack Flow Designer.
     2. File → Publish Attack Flow: saves a `*.json` file that conforms to the Attack Flow specification; this
        file is interoperable with other Attack Flow tools.
-<<<<<<< HEAD
 
 ## Getting Involved
 There are several ways that you can get involved with this project and help advance threat-informed defense: 
 - **Review the schema, use the builder, and tell us what you think.**  We welcome your review and feedback on the data model and our methodology.
 - **Help us prioritize additional example flows to create.** Let us know what examples you would like to turned into an Attack Flow. Your input will help us prioritize how we expand our corpus.
 - **Share your use cases.** We are interested in developing additional tools and resources to help the community understand and make threat-informed decisions in their risk management programs. If you have ideas or suggestions, we consider them as explore additional research projects. 
-=======
->>>>>>> 0491fef7
 
 ## Questions and Feedback
 Please submit issues for any technical questions/concerns or contact ctid@mitre-engenuity.org directly for more general inquiries.
@@ -71,11 +52,7 @@
 technical questions/concerns or contact ctid@mitre-engenuity.org directly for more general inquiries.
 
 ## Notice
-<<<<<<< HEAD
 Copyright 2021 MITRE Engenuity. Approved for public release. Document number CT0040
-=======
-Copyright 2021 MITRE Engenuity. Approved for public release. Document number CT0040.
->>>>>>> 0491fef7
 
 Licensed under the Apache License, Version 2.0 (the "License"); you may not use this file except in compliance with the License. You may obtain a copy of the License at
 
